--- conflicted
+++ resolved
@@ -1,17 +1,10 @@
-<<<<<<< HEAD
 import { describe, it, expect, beforeEach } from 'vitest'
-=======
->>>>>>> 1eea4173
 import { mount } from '@vue/test-utils'
 import { createPinia, setActivePinia } from 'pinia'
-import { describe, it, expect, vi, beforeEach } from 'vitest'
-
+import SuggestedPublicationsComponent from '@/components/SuggestedPublicationsComponent.vue'
+import { useSessionStore } from '@/stores/session.js'
+import { useInterfaceStore } from '@/stores/interface.js'
 import { commonComponentStubs } from '../../helpers/testUtils.js'
-
-import SuggestedPublicationsComponent from '@/components/SuggestedPublicationsComponent.vue'
-import { useInterfaceStore } from '@/stores/interface.js'
-import { useSessionStore } from '@/stores/session.js'
-
 describe('SuggestedPublicationsComponent', () => {
   let pinia
   let sessionStore
@@ -25,14 +18,6 @@
 
     // Set up default store state
     interfaceStore.isMobile = false
-<<<<<<< HEAD
-    
-=======
-
-    vi.clearAllMocks()
-    mockLoadMoreSuggestions.mockClear()
-
->>>>>>> 1eea4173
     // Set up default session store state
     sessionStore.suggestion = null
     sessionStore.selectedPublications = []
@@ -83,7 +68,6 @@
             template: '<button class="compact-button" :disabled="disabled"><slot></slot></button>',
             props: ['disabled']
           },
-<<<<<<< HEAD
           'v-menu': { template: '<div class="v-menu"><slot name="activator" :props="{}"></slot><slot></slot></div>' },
           'v-list': { template: '<div class="v-list"><slot></slot></div>' },
           'v-list-item': { template: '<div class="v-list-item"><slot></slot></div>' },
@@ -91,10 +75,6 @@
           'v-slider': { template: '<div class="v-slider"></div>' },
           'tippy': { template: '<div class="tippy"><slot></slot></div>' },
           'PublicationListComponent': { template: '<div class="publication-list">Publications</div>' }
-=======
-          tippy: { template: '<div class="tippy"><slot></slot></div>' },
-          PublicationListComponent: { template: '<div class="publication-list">Publications</div>' }
->>>>>>> 1eea4173
         }
       }
     })
@@ -117,8 +97,7 @@
         stubs: {
           'v-icon': { template: '<i class="v-icon"><slot></slot></i>' },
           'v-badge': { template: '<div class="v-badge"><slot></slot></div>' },
-<<<<<<< HEAD
-          'CompactButton': { 
+          'CompactButton': {
             template: '<button class="compact-button"><slot></slot></button>',
           },
           'v-menu': { template: '<div class="v-menu"><slot name="activator" :props="{}"></slot><slot></slot></div>' },
@@ -128,14 +107,6 @@
           'v-slider': { template: '<div class="v-slider"></div>' },
           'tippy': { template: '<div class="tippy"><slot></slot></div>' },
           'PublicationListComponent': { template: '<div class="publication-list">Publications</div>' }
-=======
-          CompactButton: {
-            template: '<button class="compact-button" :disabled="disabled"><slot></slot></button>',
-            props: ['disabled']
-          },
-          tippy: { template: '<div class="tippy"><slot></slot></div>' },
-          PublicationListComponent: { template: '<div class="publication-list">Publications</div>' }
->>>>>>> 1eea4173
         }
       }
     })
@@ -159,32 +130,24 @@
         stubs: {
           'v-icon': { template: '<i class="v-icon"><slot></slot></i>' },
           'v-badge': { template: '<div class="v-badge"><slot></slot></div>' },
-<<<<<<< HEAD
-          'CompactButton': { 
+          'CompactButton': {
             template: '<button class="compact-button" @click="$emit(\'click\')"><slot></slot></button>',
             emits: ['click']
           },
-          'v-menu': { 
+          'v-menu': {
             template: '<div class="v-menu"><slot name="activator" :props="{}"></slot><slot></slot></div>',
             props: ['close-on-content-click']
           },
           'v-list': { template: '<div class="v-list"><slot></slot></div>' },
-          'v-list-item': { 
+          'v-list-item': {
             template: '<div class="v-list-item"><div class="v-list-item-title"><slot></slot></div><slot name="default"></slot></div>',
             props: ['prepend-icon']
           },
           'v-list-item-title': { template: '<div class="v-list-item-title"><slot></slot></div>' },
-          'v-slider': { 
+          'v-slider': {
             template: '<div class="v-slider" @update:model-value="$emit(\'update:model-value\', 200)"></div>',
             props: ['model-value', 'min', 'max', 'step'],
             emits: ['update:model-value']
-=======
-          CompactButton: {
-            template:
-              '<button class="compact-button" @click="$emit(\'click\')" :disabled="disabled"><slot></slot></button>',
-            emits: ['click'],
-            props: ['disabled']
->>>>>>> 1eea4173
           },
           tippy: { template: '<div class="tippy"><slot></slot></div>' },
           PublicationListComponent: { template: '<div class="publication-list">Publications</div>' }
@@ -211,7 +174,6 @@
         stubs: {
           'v-icon': { template: '<i class="v-icon"><slot></slot></i>' },
           'v-badge': { template: '<div class="v-badge"><slot></slot></div>' },
-<<<<<<< HEAD
           'CompactButton': { template: '<button class="compact-button"><slot></slot></button>' },
           'v-menu': { template: '<div class="v-menu"><slot name="activator" :props="{}"></slot><slot></slot></div>' },
           'v-list': { template: '<div class="v-list"><slot></slot></div>' },
@@ -219,11 +181,6 @@
           'v-slider': { template: '<div class="v-slider"></div>' },
           'tippy': { template: '<div class="tippy"><slot></slot></div>' },
           'PublicationListComponent': { template: '<div class="publication-list">Publications</div>' }
-=======
-          CompactButton: { template: '<button class="compact-button"><slot></slot></button>' },
-          tippy: { template: '<div class="tippy"><slot></slot></div>' },
-          PublicationListComponent: { template: '<div class="publication-list">Publications</div>' }
->>>>>>> 1eea4173
         }
       }
     })
@@ -241,7 +198,6 @@
         stubs: {
           'v-icon': { template: '<i class="v-icon"><slot></slot></i>' },
           'v-badge': { template: '<div class="v-badge"><slot></slot></div>' },
-<<<<<<< HEAD
           'CompactButton': { template: '<button class="compact-button"><slot></slot></button>' },
           'v-menu': { template: '<div class="v-menu"><slot name="activator" :props="{}"></slot><slot></slot></div>' },
           'v-list': { template: '<div class="v-list"><slot></slot></div>' },
@@ -249,11 +205,6 @@
           'v-slider': { template: '<div class="v-slider"></div>' },
           'tippy': { template: '<div class="tippy"><slot></slot></div>' },
           'PublicationListComponent': { template: '<div class="publication-list">Publications</div>' }
-=======
-          CompactButton: { template: '<button class="compact-button"><slot></slot></button>' },
-          tippy: { template: '<div class="tippy"><slot></slot></div>' },
-          PublicationListComponent: { template: '<div class="publication-list">Publications</div>' }
->>>>>>> 1eea4173
         }
       }
     })
