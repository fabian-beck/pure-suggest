import { useAppState } from '../composables/useAppState.js'
import { useInterfaceStore } from '../stores/interface.js'
import { useSessionStore } from '../stores/session.js'

/**
 * Find the next or previous publication component, skipping section headers
 * @param {Element} currentElement - The current publication's parent element
 * @param {string} direction - 'next' or 'previous'
 * @returns {Element|null} - The next/previous publication component or null if not found
 */
function findAdjacentPublicationComponent(currentElement, direction) {
  let sibling =
    direction === 'next' ? currentElement.nextElementSibling : currentElement.previousElementSibling

  while (sibling) {
    // Look for publication-component within this sibling
    const publicationComponent = sibling.getElementsByClassName('publication-component')[0]
    if (publicationComponent) {
      return publicationComponent
    }

    // Move to the next/previous sibling if no publication found
    sibling = direction === 'next' ? sibling.nextElementSibling : sibling.previousElementSibling
  }

  return null
}

/**
 * Handle global keyboard shortcuts available when app has data
 */
function handleGlobalShortcuts(e) {
  const sessionStore = useSessionStore()
  const interfaceStore = useInterfaceStore()
  const { clearSession, updateQueued } = useAppState()

  if (e.key === 'c') {
    e.preventDefault()
    clearSession()
  } else if (e.key === 'Escape') {
    e.preventDefault()
    document.activeElement.blur()
    sessionStore.clearActivePublication('escape key')
  } else if (e.key === 'b') {
    e.preventDefault()
    sessionStore.clearActivePublication('setting focus on text field')
    // First, try to find and click the boost button to open the menu
    const boostButton = document.querySelector('.boost-button')
    if (boostButton) {
      boostButton.click()
      // Wait a bit for the menu to open, then focus on the input
      setTimeout(() => {
        const boostElements = document.getElementsByClassName('boost')
        if (boostElements.length > 0) {
          const inputs = boostElements[0].getElementsByTagName('input')
          if (inputs.length > 0) {
            inputs[0].focus()
          }
        }
      }, 100) // Small delay to allow menu to open
    }
  } else if (e.key === 'u') {
    e.preventDefault()
    updateQueued()
  } else if (e.key === 'f') {
    e.preventDefault()
    // Open filter menu and activate filter (same behavior as clicking button)
    const wasOpened = interfaceStore.openFilterMenu()
    if (wasOpened) {
      // Only activate filter when opening the menu (not when closing)
      sessionStore.filter.isActive = true
    }
  } else if (e.key === 'm') {
    e.preventDefault()
    interfaceStore.isNetworkClusters = !interfaceStore.isNetworkClusters
  } else if (e.key === 'p') {
    e.preventDefault()
    // Toggle performance panel in network visualization
    interfaceStore.togglePerformancePanel()
  } else {
    return false // Key not handled
  }
  return true // Key was handled
}

/**
 * Handle navigation shortcuts (arrow keys for panel switching)
 */
function handleNavigationShortcuts(e) {
  const interfaceStore = useInterfaceStore()

  if (e.key === 'ArrowLeft') {
    e.preventDefault()
    // Close filter menu when navigating to publications
    interfaceStore.closeFilterMenu()
    interfaceStore.activatePublicationComponent(
      document.getElementById('selected').getElementsByClassName('publication-component')[0]
    )
    return true
  } else if (e.key === 'ArrowRight') {
    e.preventDefault()
    // Close filter menu when navigating to publications
    interfaceStore.closeFilterMenu()
    interfaceStore.activatePublicationComponent(
      document.getElementById('suggested').getElementsByClassName('publication-component')[0]
    )
    return true
  }
  return false // Key not handled
}

/**
 * Handle shortcuts that work when a publication is active
 */
function handleActivePublicationShortcuts(e) {
  const sessionStore = useSessionStore()
  const interfaceStore = useInterfaceStore()
  
  if (!sessionStore.activePublication) return false

  if (e.key === 'ArrowDown' || e.key === 'ArrowUp') {
    e.preventDefault()
    const activePublicationComponent = document.getElementsByClassName(
      'publication-component is-active'
    )[0]
    try {
      const direction = e.key === 'ArrowDown' ? 'next' : 'previous'
      const nextPublicationComponent = findAdjacentPublicationComponent(
        activePublicationComponent.parentNode,
        direction
      )
      if (nextPublicationComponent) {
        interfaceStore.activatePublicationComponent(nextPublicationComponent)
      }
    } catch {
      console.log('Could not activate next/previous publication.')
    }
  } else if (e.key === '+') {
    e.preventDefault()
    const doi = sessionStore.activePublication.doi
    sessionStore.queueForSelected(doi)
  } else if (e.key === '-') {
    e.preventDefault()
    const doi = sessionStore.activePublication.doi
    sessionStore.queueForExcluded(doi)
  } else if (e.key === 'd') {
    e.preventDefault()
    window.open(sessionStore.activePublication.doiUrl)
  } else if (e.key === 't' && sessionStore.activePublication.abstract) {
    e.preventDefault()
    interfaceStore.showAbstract(sessionStore.activePublication)
  } else if (e.key === 'g') {
    e.preventDefault()
    window.open(sessionStore.activePublication.gsUrl)
  } else if (e.key === 'x') {
    e.preventDefault()
    sessionStore.exportSingleBibtex(sessionStore.activePublication)
  } else if (e.key === 'i') {
    e.preventDefault()
    const doi = sessionStore.activePublication.doi
    // Only allow DOI filtering for selected publications, not suggested ones
    if (sessionStore.isSelected(doi)) {
      sessionStore.filter.toggleDoi(doi)
      // Ensure filters are active when adding DOI
      sessionStore.filter.isActive = true
    }
<<<<<<< HEAD
    if (e.key === "c") {
        e.preventDefault();
        clearSession();
    } else if (e.key === "Escape") {
        e.preventDefault();
        document.activeElement.blur();
        sessionStore.clearActivePublication("escape key");
    } else if (e.key === "b") {
        e.preventDefault();
        sessionStore.clearActivePublication("setting focus on text field");
        // First, try to find and click the boost button to open the menu
        const boostButton = document.querySelector(".boost-button");
        if (boostButton) {
            boostButton.click();
            // Wait a bit for the menu to open, then focus on the input
            setTimeout(() => {
                const boostElements = document.getElementsByClassName("boost");
                if (boostElements.length > 0) {
                    const inputs = boostElements[0].getElementsByTagName("input");
                    if (inputs.length > 0) {
                        inputs[0].focus();
                    }
                }
            }, 100); // Small delay to allow menu to open
        }
    } else if (e.key === "u") {
        e.preventDefault();
        updateQueued();
    } else if (e.key === "f") {
        e.preventDefault();
        // Open filter menu and activate filter (same behavior as clicking button)
        const wasOpened = interfaceStore.openFilterMenu();
        if (wasOpened) {
            // Only activate filter when opening the menu (not when closing)
            sessionStore.filter.isActive = true;
        }
    } else if (e.key === "m") {
        e.preventDefault();
        interfaceStore.isNetworkClusters = !interfaceStore.isNetworkClusters;
    } else if (e.key === "p") {
        e.preventDefault();
        // Toggle performance panel in network visualization
        interfaceStore.togglePerformancePanel();
    } else if (e.key === "ArrowLeft") {
        e.preventDefault();
        // Close filter menu when navigating to publications
        interfaceStore.closeFilterMenu();
        interfaceStore.activatePublicationComponent(
            document
                .getElementById("selected")
                .getElementsByClassName("publication-component")[0]
        );
    } else if (e.key === "ArrowRight") {
        e.preventDefault();
        // Close filter menu when navigating to publications
        interfaceStore.closeFilterMenu();
        interfaceStore.activatePublicationComponent(
            document
                .getElementById("suggested")
                .getElementsByClassName("publication-component")[0]
        );
    } else if (sessionStore.activePublication) {
        if (e.key === "ArrowDown" || e.key === "ArrowUp") {
            e.preventDefault();
            const activePublicationComponent = document.getElementsByClassName(
                "publication-component is-active"
            )[0];
            try {
                const direction = e.key === "ArrowDown" ? 'next' : 'previous';
                const navigationDirection = e.key === "ArrowDown" ? 'down' : 'up';
                const nextPublicationComponent = findAdjacentPublicationComponent(
                    activePublicationComponent.parentNode, 
                    direction
                );
                if (nextPublicationComponent) {
                    interfaceStore.activatePublicationComponent(nextPublicationComponent, navigationDirection);
                }
            } catch {
                console.log("Could not activate next/previous publication.")
            }
        } else if (e.key === "+") {
            e.preventDefault();
            const doi = sessionStore.activePublication.doi;
            sessionStore.queueForSelected(doi);
        } else if (e.key === "-") {
            e.preventDefault();
            const doi = sessionStore.activePublication.doi;
            sessionStore.queueForExcluded(doi);
        } else if (e.key === "d") {
            e.preventDefault();
            window.open(sessionStore.activePublication.doiUrl);
        } else if (
            e.key === "t" &&
            sessionStore.activePublication.abstract
        ) {
            e.preventDefault();
            interfaceStore.showAbstract(sessionStore.activePublication);
        } else if (e.key === "g") {
            e.preventDefault();
            window.open(sessionStore.activePublication.gsUrl);
        } else if (e.key === "x") {
            e.preventDefault();
            sessionStore.exportSingleBibtex(
                sessionStore.activePublication
            );
        } else if (e.key === "i") {
            e.preventDefault();
            const doi = sessionStore.activePublication.doi;
            // Only allow DOI filtering for selected publications, not suggested ones
            if (sessionStore.isSelected(doi)) {
                sessionStore.filter.toggleDoi(doi);
                // Ensure filters are active when adding DOI
                sessionStore.filter.isActive = true;
            }
        }
=======
  } else {
    return false // Key not handled
  }
  return true // Key was handled
}

export function onKey(e) {
  const interfaceStore = useInterfaceStore()
  const { isEmpty } = useAppState()

  // Early returns for modifier keys and repeats
  if (
    e.ctrlKey ||
    e.shiftKey ||
    e.metaKey ||
    (e.repeat && !(e.key === 'ArrowDown' || e.key === 'ArrowUp'))
  ) {
    return
  }

  // Handle overlay states
  if (interfaceStore.isAnyOverlayShown && document.activeElement.nodeName != 'INPUT') {
    e.preventDefault()
    return
  }

  // Handle input field focus
  if (
    (document.activeElement.nodeName === 'INPUT' && document.activeElement.type === 'text') ||
    document.activeElement.className.includes('input')
  ) {
    if (e.key === 'Escape') {
      document.activeElement.blur()
>>>>>>> c875d601
    }
    return
  }

  // Search shortcut (works even when empty)
  if (e.key === 's') {
    e.preventDefault()
    interfaceStore.isSearchModalDialogShown = true
    return
  }

  // Author shortcut (works when not empty)
  if (!isEmpty.value && e.key === 'a') {
    e.preventDefault()
    interfaceStore.openAuthorModalDialog()
    return
  }

  // Early return if app is empty
  if (isEmpty.value) return

  // Try handlers in order: global → navigation → active publication
  if (handleGlobalShortcuts(e)) return
  if (handleNavigationShortcuts(e)) return
  if (handleActivePublicationShortcuts(e)) return
}<|MERGE_RESOLUTION|>--- conflicted
+++ resolved
@@ -110,181 +110,84 @@
 }
 
 /**
+ * Handle arrow key navigation for active publications
+ */
+function handleArrowKeyNavigation(e) {
+  const interfaceStore = useInterfaceStore()
+
+  e.preventDefault()
+  const activePublicationComponent = document.getElementsByClassName(
+    'publication-component is-active'
+  )[0]
+  try {
+    const direction = e.key === 'ArrowDown' ? 'next' : 'previous'
+    const navigationDirection = e.key === 'ArrowDown' ? 'down' : 'up'
+    const nextPublicationComponent = findAdjacentPublicationComponent(
+      activePublicationComponent.parentNode,
+      direction
+    )
+    if (nextPublicationComponent) {
+      interfaceStore.activatePublicationComponent(nextPublicationComponent, navigationDirection)
+    }
+  } catch {
+    console.log('Could not activate next/previous publication.')
+  }
+  return true
+}
+
+/**
+ * Handle other publication shortcuts (queue, open, export, etc.)
+ */
+function handlePublicationActions(e) {
+  const sessionStore = useSessionStore()
+  const interfaceStore = useInterfaceStore()
+  const publication = sessionStore.activePublication
+
+  if (e.key === '+') {
+    e.preventDefault()
+    sessionStore.queueForSelected(publication.doi)
+  } else if (e.key === '-') {
+    e.preventDefault()
+    sessionStore.queueForExcluded(publication.doi)
+  } else if (e.key === 'd') {
+    e.preventDefault()
+    window.open(publication.doiUrl)
+  } else if (e.key === 't' && publication.abstract) {
+    e.preventDefault()
+    interfaceStore.showAbstract(publication)
+  } else if (e.key === 'g') {
+    e.preventDefault()
+    window.open(publication.gsUrl)
+  } else if (e.key === 'x') {
+    e.preventDefault()
+    sessionStore.exportSingleBibtex(publication)
+  } else if (e.key === 'i') {
+    e.preventDefault()
+    // Only allow DOI filtering for selected publications, not suggested ones
+    if (sessionStore.isSelected(publication.doi)) {
+      sessionStore.filter.toggleDoi(publication.doi)
+      // Ensure filters are active when adding DOI
+      sessionStore.filter.isActive = true
+    }
+  } else {
+    return false // Key not handled
+  }
+  return true // Key was handled
+}
+
+/**
  * Handle shortcuts that work when a publication is active
  */
 function handleActivePublicationShortcuts(e) {
   const sessionStore = useSessionStore()
-  const interfaceStore = useInterfaceStore()
-  
+
   if (!sessionStore.activePublication) return false
 
   if (e.key === 'ArrowDown' || e.key === 'ArrowUp') {
-    e.preventDefault()
-    const activePublicationComponent = document.getElementsByClassName(
-      'publication-component is-active'
-    )[0]
-    try {
-      const direction = e.key === 'ArrowDown' ? 'next' : 'previous'
-      const nextPublicationComponent = findAdjacentPublicationComponent(
-        activePublicationComponent.parentNode,
-        direction
-      )
-      if (nextPublicationComponent) {
-        interfaceStore.activatePublicationComponent(nextPublicationComponent)
-      }
-    } catch {
-      console.log('Could not activate next/previous publication.')
-    }
-  } else if (e.key === '+') {
-    e.preventDefault()
-    const doi = sessionStore.activePublication.doi
-    sessionStore.queueForSelected(doi)
-  } else if (e.key === '-') {
-    e.preventDefault()
-    const doi = sessionStore.activePublication.doi
-    sessionStore.queueForExcluded(doi)
-  } else if (e.key === 'd') {
-    e.preventDefault()
-    window.open(sessionStore.activePublication.doiUrl)
-  } else if (e.key === 't' && sessionStore.activePublication.abstract) {
-    e.preventDefault()
-    interfaceStore.showAbstract(sessionStore.activePublication)
-  } else if (e.key === 'g') {
-    e.preventDefault()
-    window.open(sessionStore.activePublication.gsUrl)
-  } else if (e.key === 'x') {
-    e.preventDefault()
-    sessionStore.exportSingleBibtex(sessionStore.activePublication)
-  } else if (e.key === 'i') {
-    e.preventDefault()
-    const doi = sessionStore.activePublication.doi
-    // Only allow DOI filtering for selected publications, not suggested ones
-    if (sessionStore.isSelected(doi)) {
-      sessionStore.filter.toggleDoi(doi)
-      // Ensure filters are active when adding DOI
-      sessionStore.filter.isActive = true
-    }
-<<<<<<< HEAD
-    if (e.key === "c") {
-        e.preventDefault();
-        clearSession();
-    } else if (e.key === "Escape") {
-        e.preventDefault();
-        document.activeElement.blur();
-        sessionStore.clearActivePublication("escape key");
-    } else if (e.key === "b") {
-        e.preventDefault();
-        sessionStore.clearActivePublication("setting focus on text field");
-        // First, try to find and click the boost button to open the menu
-        const boostButton = document.querySelector(".boost-button");
-        if (boostButton) {
-            boostButton.click();
-            // Wait a bit for the menu to open, then focus on the input
-            setTimeout(() => {
-                const boostElements = document.getElementsByClassName("boost");
-                if (boostElements.length > 0) {
-                    const inputs = boostElements[0].getElementsByTagName("input");
-                    if (inputs.length > 0) {
-                        inputs[0].focus();
-                    }
-                }
-            }, 100); // Small delay to allow menu to open
-        }
-    } else if (e.key === "u") {
-        e.preventDefault();
-        updateQueued();
-    } else if (e.key === "f") {
-        e.preventDefault();
-        // Open filter menu and activate filter (same behavior as clicking button)
-        const wasOpened = interfaceStore.openFilterMenu();
-        if (wasOpened) {
-            // Only activate filter when opening the menu (not when closing)
-            sessionStore.filter.isActive = true;
-        }
-    } else if (e.key === "m") {
-        e.preventDefault();
-        interfaceStore.isNetworkClusters = !interfaceStore.isNetworkClusters;
-    } else if (e.key === "p") {
-        e.preventDefault();
-        // Toggle performance panel in network visualization
-        interfaceStore.togglePerformancePanel();
-    } else if (e.key === "ArrowLeft") {
-        e.preventDefault();
-        // Close filter menu when navigating to publications
-        interfaceStore.closeFilterMenu();
-        interfaceStore.activatePublicationComponent(
-            document
-                .getElementById("selected")
-                .getElementsByClassName("publication-component")[0]
-        );
-    } else if (e.key === "ArrowRight") {
-        e.preventDefault();
-        // Close filter menu when navigating to publications
-        interfaceStore.closeFilterMenu();
-        interfaceStore.activatePublicationComponent(
-            document
-                .getElementById("suggested")
-                .getElementsByClassName("publication-component")[0]
-        );
-    } else if (sessionStore.activePublication) {
-        if (e.key === "ArrowDown" || e.key === "ArrowUp") {
-            e.preventDefault();
-            const activePublicationComponent = document.getElementsByClassName(
-                "publication-component is-active"
-            )[0];
-            try {
-                const direction = e.key === "ArrowDown" ? 'next' : 'previous';
-                const navigationDirection = e.key === "ArrowDown" ? 'down' : 'up';
-                const nextPublicationComponent = findAdjacentPublicationComponent(
-                    activePublicationComponent.parentNode, 
-                    direction
-                );
-                if (nextPublicationComponent) {
-                    interfaceStore.activatePublicationComponent(nextPublicationComponent, navigationDirection);
-                }
-            } catch {
-                console.log("Could not activate next/previous publication.")
-            }
-        } else if (e.key === "+") {
-            e.preventDefault();
-            const doi = sessionStore.activePublication.doi;
-            sessionStore.queueForSelected(doi);
-        } else if (e.key === "-") {
-            e.preventDefault();
-            const doi = sessionStore.activePublication.doi;
-            sessionStore.queueForExcluded(doi);
-        } else if (e.key === "d") {
-            e.preventDefault();
-            window.open(sessionStore.activePublication.doiUrl);
-        } else if (
-            e.key === "t" &&
-            sessionStore.activePublication.abstract
-        ) {
-            e.preventDefault();
-            interfaceStore.showAbstract(sessionStore.activePublication);
-        } else if (e.key === "g") {
-            e.preventDefault();
-            window.open(sessionStore.activePublication.gsUrl);
-        } else if (e.key === "x") {
-            e.preventDefault();
-            sessionStore.exportSingleBibtex(
-                sessionStore.activePublication
-            );
-        } else if (e.key === "i") {
-            e.preventDefault();
-            const doi = sessionStore.activePublication.doi;
-            // Only allow DOI filtering for selected publications, not suggested ones
-            if (sessionStore.isSelected(doi)) {
-                sessionStore.filter.toggleDoi(doi);
-                // Ensure filters are active when adding DOI
-                sessionStore.filter.isActive = true;
-            }
-        }
-=======
-  } else {
-    return false // Key not handled
-  }
-  return true // Key was handled
+    return handleArrowKeyNavigation(e)
+  }
+
+  return handlePublicationActions(e)
 }
 
 export function onKey(e) {
@@ -314,7 +217,6 @@
   ) {
     if (e.key === 'Escape') {
       document.activeElement.blur()
->>>>>>> c875d601
     }
     return
   }
