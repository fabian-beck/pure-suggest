--- conflicted
+++ resolved
@@ -78,13 +78,9 @@
     
     const cacheGetStart = performance.now();
     const cacheObject = await get(url);
-<<<<<<< HEAD
-    if (cacheObject.timestamp < Date.now() - CACHE_CONFIG.EXPIRY_MS) {
-=======
     const getDuration = performance.now() - cacheGetStart;
     
-    if (cacheObject.timestamp < Date.now() - 1000 * 60 * 60 * 24 * 100) {
->>>>>>> 554230bf
+    if (cacheObject.timestamp < Date.now() - CACHE_CONFIG.EXPIRY_MS) {
       throw new Error("Cached data is too old");
     }
     
