--- conflicted
+++ resolved
@@ -32,36 +32,8 @@
           </v-menu>
           <BoostKeywordsComponent />
         </div>
+      <FinishStudyButton />
       </v-app-bar-title>
-<<<<<<< HEAD
-      <v-menu v-if="!sessionStore.isEmpty" location="bottom" transition="slide-y-transition">
-        <template v-slot:activator="{ props }">
-          <v-btn v-bind="props" outlined class="ml-4" :icon="interfaceStore.isMobile">
-            <v-icon size="18">mdi-text-box-multiple-outline</v-icon>
-            <span class="is-hidden-touch ml-2">
-              {{ sessionStateString }}
-              <v-icon class="ml-2">
-                mdi-menu-down
-              </v-icon>
-            </span>
-          </v-btn>
-        </template>
-        <v-list>
-          <v-list-item class="is-hidden-desktop">
-            {{ sessionStateString }}
-          </v-list-item>
-          <v-list-item prepend-icon="mdi-export" @click="sessionStore.exportSession" title="Export selected as JSON" />
-          <v-list-item prepend-icon="mdi-export" @click="sessionStore.exportAllBibtex"
-            title="Export selected as BibTeX" />
-          <v-list-item prepend-icon="mdi-delete" @click="sessionStore.clearSession" class="has-text-danger"
-            title="Clear session" />
-        </v-list>
-      </v-menu>
-      <v-spacer class="is-hidden-touch"></v-spacer>
-      <FinishStudyButton />
-      <HeaderExternalLinks class="is-hidden-touch mr-4" />
-=======
->>>>>>> 0df5d7f9
       <v-menu bottom left offset-y transition="slide-y-transition">
         <template v-slot:activator="{ props }">
           <v-btn icon v-bind="props" class="mr-1" density="compact">
