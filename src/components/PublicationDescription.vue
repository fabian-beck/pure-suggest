--- conflicted
+++ resolved
@@ -144,7 +144,6 @@
             this.sessionStore.exportSingleBibtex(this.publication);
             this.refocus();
         },
-<<<<<<< HEAD
         toggleDoi(doi) {
             if (!this.interfaceStore.isFilterPanelShown) {
                 this.interfaceStore.isFilterPanelShown = true;
@@ -159,10 +158,9 @@
         },
         getFilterDoiTooltip(doi) {
             return this.isDoiFiltered(doi) ? 'Active as filter; click to remove DOI from filter' : 'Add DOI to filter';
-=======
+        },
         refocus: function () {
             document.getElementById(this.publication.doi)?.focus();
->>>>>>> d61ea766
         },
     },
 }
