--- conflicted
+++ resolved
@@ -1,122 +1,3 @@
-<script setup>
-import { ref, onMounted } from 'vue'
-
-import { useAppState } from '@/composables/useAppState.js'
-import { useSessionStore } from '@/stores/session.js'
-
-defineProps({
-  title: {
-    type: String,
-    default: ''
-  }
-})
-
-const sessionStore = useSessionStore()
-const { loadMoreSuggestions } = useAppState()
-
-const publicationList = ref(null)
-
-onMounted(() => {
-  sessionStore.$onAction(({ name, after }) => {
-    after(() => {
-      if (name === 'updateQueued') {
-        publicationList.value.$el.scrollTop = 0
-      }
-    })
-  })
-})
-</script>
-
-<template>
-  <div class="suggested-publications box has-background-info">
-    <div class="level box-header">
-      <div class="level-left has-text-white">
-        <div
-          class="level-item"
-          v-tippy="
-            `The <b>suggested publications</b> based on references to and from the selected publications, sorted by score.`
-          "
-        >
-          <v-icon class="has-text-white">mdi-water-plus-outline</v-icon>
-          <h2 class="is-size-5 ml-2">Suggested</h2>
-        </div>
-      </div>
-      <div class="level-right has-text-white" v-if="sessionStore.suggestion">
-        <div class="level-item">
-          <tippy>
-            <div class="mr-2">
-              <v-badge
-                :content="sessionStore.unreadSuggestionsCount"
-                color="black"
-                class="mr-5"
-                offset-y="-4"
-                offset-x="-9"
-                :value="sessionStore.unreadSuggestionsCount > 0"
-                transition="scale-rotate-transition"
-              >
-                <b>{{ sessionStore.suggestedPublicationsFiltered.length }}</b>
-              </v-badge>
-              <span>
-                of
-                <b>
-                  {{ sessionStore.suggestion.totalSuggestions.toLocaleString('en') }}
-                </b></span
-              >
-            </div>
-            <template #content>
-              <b>{{ sessionStore.suggestedPublicationsFiltered.length }}</b>
-              suggested publication{{
-                sessionStore.suggestedPublicationsFiltered.length > 1 ? 's' : ''
-              }}
-              <span v-if="sessionStore.unreadSuggestionsCount > 0">
-                <b>({{ sessionStore.unreadSuggestionsCount }}</b> of them unread)
-              </span>
-              of in total
-              <b> {{ sessionStore.suggestion.totalSuggestions.toLocaleString('en') }}</b>
-              cited/citing publication{{ sessionStore.suggestion.totalSuggestions > 1 ? 's' : '' }}.
-            </template>
-          </tippy>
-<<<<<<< HEAD
-          <v-menu :close-on-content-click="false" v-model="isSettingsMenuOpen" @update:model-value="onMenuToggle">
-            <template v-slot:activator="{ props }">
-              <CompactButton icon="mdi-cog has-text-white" class="ml-2"
-                v-tippy="'Suggestions settings - Set the number of publications to load.'" v-bind="props"></CompactButton>
-            </template>
-            <v-list>
-              <v-list-item prepend-icon="mdi-water-plus-outline">
-                <v-list-item-title>Number of <b>suggested</b> shown: <b>{{ localMaxSuggestions }}</b></v-list-item-title>
-                <v-slider 
-                  v-model="localMaxSuggestions" 
-                  :min="20" 
-                  :max="400" 
-                  :step="10" />
-              </v-list-item>
-            </v-list>
-          </v-menu>
-=======
-          <CompactButton
-            icon="mdi-playlist-plus has-text-white"
-            class="ml-2"
-            v-tippy="'Load more suggested publications.'"
-            @click="loadMoreSuggestions()"
-            :disabled="
-              sessionStore.suggestedPublications.length === sessionStore.suggestion.totalSuggestions
-            "
-          ></CompactButton>
->>>>>>> 1eea4173
-        </div>
-      </div>
-    </div>
-    <PublicationListComponent
-      ref="publicationList"
-      :publications="sessionStore.suggestedPublicationsFiltered"
-      show-section-headers
-      publication-type="suggested"
-    />
-  </div>
-</template>
-
-<<<<<<< HEAD
 <script setup>
 import { ref, computed, onMounted } from 'vue'
 import { useSessionStore } from "@/stores/session.js"
@@ -124,7 +5,10 @@
 import { useAppState } from "@/composables/useAppState.js"
 
 defineProps({
-  title: String,
+  title: {
+    type: String,
+    default: ''
+  }
 })
 
 const sessionStore = useSessionStore()
@@ -182,7 +66,7 @@
 onMounted(() => {
   sessionStore.$onAction(({ name, after }) => {
     after(() => {
-      if (name === "updateQueued") {
+      if (name === 'updateQueued') {
         publicationList.value.$el.scrollTop = 0
       }
     })
@@ -190,8 +74,73 @@
 })
 </script>
 
-=======
->>>>>>> 1eea4173
+<template>
+  <div class="suggested-publications box has-background-info">
+    <div class="level box-header">
+      <div class="level-left has-text-white">
+        <div class="level-item"
+          v-tippy="`The <b>suggested publications</b> based on references to and from the selected publications, sorted by score.`">
+          <v-icon class="has-text-white">mdi-water-plus-outline</v-icon>
+          <h2 class="is-size-5 ml-2">Suggested</h2>
+        </div>
+      </div>
+      <div class="level-right has-text-white" v-if="sessionStore.suggestion">
+        <div class="level-item">
+          <tippy>
+            <div class="mr-2">
+              <v-badge :content="sessionStore.unreadSuggestionsCount" color="black" class="mr-5" offset-y="-4"
+                offset-x="-9" :value="sessionStore.unreadSuggestionsCount > 0" transition="scale-rotate-transition">
+                <b>{{ sessionStore.suggestedPublicationsFiltered.length }}</b>
+              </v-badge>
+              <span> of
+                <b>
+                  {{
+                    sessionStore.suggestion.totalSuggestions.toLocaleString("en")
+                  }}
+                </b></span>
+            </div>
+            <template #content>
+              <b>{{ sessionStore.suggestedPublicationsFiltered.length }}</b>
+              suggested publication{{
+                sessionStore.suggestedPublicationsFiltered.length > 1 ? "s" : ""
+              }}
+              <span v-if="sessionStore.unreadSuggestionsCount > 0">
+                <b>({{ sessionStore.unreadSuggestionsCount }}</b> of them
+                unread)
+              </span>
+              of in total
+              <b>
+                {{
+                  sessionStore.suggestion.totalSuggestions.toLocaleString("en")
+                }}</b>
+              cited/citing publication{{
+                sessionStore.suggestion.totalSuggestions > 1 ? "s" : ""
+              }}.
+            </template>
+          </tippy>
+          <v-menu :close-on-content-click="false" v-model="isSettingsMenuOpen" @update:model-value="onMenuToggle">
+            <template v-slot:activator="{ props }">
+              <CompactButton icon="mdi-cog has-text-white" class="ml-2"
+                v-tippy="'Suggestions settings - Set the number of publications to load.'" v-bind="props"></CompactButton>
+            </template>
+            <v-list>
+              <v-list-item prepend-icon="mdi-water-plus-outline">
+                <v-list-item-title>Number of <b>suggested</b> shown: <b>{{ localMaxSuggestions }}</b></v-list-item-title>
+                <v-slider
+                  v-model="localMaxSuggestions"
+                  :min="20"
+                  :max="400"
+                  :step="10" />
+              </v-list-item>
+            </v-list>
+          </v-menu>
+        </div>
+      </div>
+    </div>
+    <PublicationListComponent ref="publicationList" :publications="sessionStore.suggestedPublicationsFiltered" :showSectionHeaders="true" publicationType="suggested" />
+  </div>
+</template>
+
 <style lang="scss" scoped>
 .box {
   display: grid;
