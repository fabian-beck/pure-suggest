--- conflicted
+++ resolved
@@ -201,13 +201,10 @@
 
 import { useSessionStore } from "@/stores/session.js";
 import { useInterfaceStore } from "@/stores/interface.js";
-<<<<<<< HEAD
 import { logActionEvent } from "../Logging";
 import CompactButton from "./basic/CompactButton.vue";
 import { toRaw } from "vue";
 
-=======
->>>>>>> 4716b1c5
 
 const RECT_SIZE = 20;
 const ENLARGE_FACTOR = 1.5;
@@ -506,7 +503,6 @@
           return nodes;
         }
 
-<<<<<<< HEAD
         function initLinks() {
           const links = [];
           if (this.showKeywordNodes) {
@@ -521,74 +517,6 @@
                     target: publication.doi,
                     type: "keyword",
                   });
-=======
-            function updateNodes() {
-                this.node = this.node
-                    .data(this.graph.nodes, (d) => d.id)
-                    .join((enter) => {
-                        const g = enter
-                            .append("g")
-                            .attr("class", (d) => `node-container ${d.type}`);
-
-                        const publicationNodes = g.filter((d) => d.type === "publication");
-                        publicationNodes
-                            .append("rect")
-                            .attr("pointer-events", "all")
-                            .on("click", this.activatePublication)
-                            .on("mouseover", (event, d) => this.sessionStore.hoverPublication(d.publication, true))
-                            .on("mouseout", (event, d) => this.sessionStore.hoverPublication(d.publication, false));
-                        publicationNodes
-                            .append("text")
-                            .classed("score", true)
-                            .attr("pointer-events", "none");
-                        publicationNodes
-                            .append("text")
-                            .classed("labelQueuingForSelected", true)
-                            .attr("pointer-events", "none")
-                            .attr("x", 15)
-                            .attr("y", 15)
-                            .text("+");
-                        publicationNodes
-                            .append("text")
-                            .classed("labelQueuingForExcluded", true)
-                            .attr("pointer-events", "none")
-                            .attr("x", 15)
-                            .attr("y", 15)
-                            .text("-");
-                        publicationNodes.append("circle");
-
-                        const keywordNodes = g.filter((d) => d.type === "keyword");
-                        keywordNodes.append("text");
-                        keywordNodes
-                            .call(this.keywordNodeDrag())
-                            .on("click", this.keywordNodeClick)
-                            .on("mouseover", this.keywordNodeMouseover)
-                            .on("mouseout", this.keywordNodeMouseout);
-
-                        const authorNodes = g.filter((d) => d.type === "author");
-                        authorNodes
-                            .append("circle")
-                            .attr("pointer-events", "all")
-                            .attr("r", 12)
-                            .attr("fill", "black");
-                        authorNodes.append("text")
-                            .attr("pointer-events", "none");
-                        authorNodes
-                            .on("mouseover", this.authorNodeMouseover)
-                            .on("mouseout", this.authorNodeMouseout)
-                            .on("click", this.authorNodeClick);
-
-                        return g;
-                    });
-                try {
-                    updatePublicationNodes.call(this);
-                }
-                catch (error) {
-                    throw new Error("Cannot update publication nodes in network: " + error.message);
-                }
-                try {
-                    updateKeywordNodes.call(this);
->>>>>>> 4716b1c5
                 }
               });
             });
@@ -681,12 +609,18 @@
               .on("mouseover", this.keywordNodeMouseover)
               .on("mouseout", this.keywordNodeMouseout);
 
-            const authorNodes = g.filter((d) => d.type === "author");
-            authorNodes.append("circle").attr("r", 12).attr("fill", "black");
-            authorNodes.append("text");
-            authorNodes
-              .on("mouseover", this.authorNodeMouseover)
-              .on("mouseout", this.authorNodeMouseout);
+                        const authorNodes = g.filter((d) => d.type === "author");
+                        authorNodes
+                            .append("circle")
+                            .attr("pointer-events", "all")
+                            .attr("r", 12)
+                            .attr("fill", "black");
+                        authorNodes.append("text")
+                            .attr("pointer-events", "none");
+                        authorNodes
+                            .on("mouseover", this.authorNodeMouseover)
+                            .on("mouseout", this.authorNodeMouseout)
+                            .on("click", this.authorNodeClick);
 
             return g;
           });
@@ -976,151 +910,55 @@
           return `M${this.nodeX(d.target) - x1},${d.target.y - y1}
             L${this.nodeX(d.target)},${d.target.y}
             L${this.nodeX(d.target) - x2},${d.target.y - y2}`;
-        })
-        .attr("class", (d) => {
-          const classes = [d.type];
-          if (d.type === "citation") {
-            if (this.sessionStore.activePublication) {
-              if (
-                d.source.publication.isActive ||
-                d.target.publication.isActive
-              )
-                classes.push("active");
-              else {
-                classes.push("non-active");
-              }
+                })
+                .attr("class", (d) => {
+                    const classes = [d.type];
+                    if (d.type === "citation") {
+                        if (this.sessionStore.activePublication) {
+                            if (d.source.publication.isActive || d.target.publication.isActive)
+                                classes.push("active");
+                            else {
+                                classes.push("non-active");
+                            }
+                        }
+                        if (!(d.source.publication.isSelected &&
+                            d.target.publication.isSelected))
+                            classes.push("external");
+                    } else if (d.type === "keyword") {
+                        if (this.sessionStore.activePublication) {
+                            if (d.target.publication.isActive)
+                                classes.push("active");
+                            else {
+                                classes.push("non-active");
+                            }
+                        }
+                    } else if (d.type === "author") {
+                        if (this.sessionStore.activePublication) {
+                            if (d.target.publication.isActive)
+                                classes.push("active");
+                            else {
+                                classes.push("non-active");
+                            }
+                        }
+                    }
+                    return classes.join(" ");
+                });
+            this.node.attr("transform", (d) => `translate(${this.nodeX(d)}, ${d.y})`);
+        },
+        keywordNodeDrag: function () {
+            const that = this;
+            function dragStart() {
+                d3.select(this).classed("fixed", true);
+                that.isDragging = true;
             }
-            if (
-              !(
-                d.source.publication.isSelected &&
-                d.target.publication.isSelected
-              )
-            )
-              classes.push("external");
-          } else if (d.type === "keyword") {
-            if (this.sessionStore.activePublication) {
-              if (d.target.publication.isActive) classes.push("active");
-              else {
-                classes.push("non-active");
-              }
+            function dragMove(event, d) {
+                d.fx = event.x;
+                d.fy = event.y;
+                that.simulation.alpha(SIMULATION_ALPHA).restart();
             }
-          } else if (d.type === "author") {
-            if (this.sessionStore.activePublication) {
-              if (d.target.publication.isActive) classes.push("active");
-              else {
-                classes.push("non-active");
-              }
+            function dragEnd() {
+                that.isDragging = false;
             }
-<<<<<<< HEAD
-          }
-          return classes.join(" ");
-        });
-      this.node.attr("transform", (d) => `translate(${this.nodeX(d)}, ${d.y})`);
-    },
-    keywordNodeDrag: function () {
-      const that = this;
-      function dragStart() {
-        d3.select(this).classed("fixed", true);
-        that.isDragging = true;
-      }
-      function dragMove(event, d) {
-        d.fx = event.x;
-        d.fy = event.y;
-        that.simulation.alpha(SIMULATION_ALPHA).restart();
-      }
-      function dragEnd(event, d) {
-        that.isDragging = false;
-        logActionEvent("Keyword dragged", toRaw(d).id)
-      }
-      return d3
-        .drag()
-        .on("start", dragStart)
-        .on("drag", dragMove)
-        .on("end", dragEnd);
-    },
-    keywordNodeClick: function (event, d) {
-      delete d.fx;
-      delete d.fy;
-      d3.select(event.target.parentNode).classed("fixed", false);
-      this.simulation.alpha(SIMULATION_ALPHA).restart();
-    },
-    keywordNodeMouseover: function (event, d) {
-      this.sessionStore.publicationsFiltered.forEach((publication) => {
-        if (publication.boostKeywords.includes(d.id)) {
-          publication.isKeywordHovered = true;
-        }
-      });
-      this.plot();
-    },
-    keywordNodeMouseout: function () {
-      this.sessionStore.publicationsFiltered.forEach((publication) => {
-        publication.isKeywordHovered = false;
-      });
-      this.plot();
-    },
-    authorNodeMouseover: function (event, d) {
-      this.sessionStore.publicationsFiltered.forEach((publication) => {
-        if (d.author.publicationDois.includes(publication.doi)) {
-          publication.isAuthorHovered = true;
-        }
-      });
-      this.plot();
-    },
-    authorNodeMouseout: function () {
-      this.sessionStore.publicationsFiltered.forEach((publication) => {
-        publication.isAuthorHovered = false;
-      });
-      this.plot();
-    },
-    yearX: function (year) {
-      const width = Math.max(this.svgWidth, 2 * this.svgHeight);
-      return (
-        (year - CURRENT_YEAR) * width * 0.03 +
-        width * (this.interfaceStore.isMobile ? 0.05 : 0.3)
-      );
-    },
-    nodeX: function (d) {
-      if (this.isNetworkClusters) {
-        return d.x;
-      } else {
-        switch (d.type) {
-          case "publication":
-            return this.yearX(d.publication.year);
-          case "keyword":
-            return this.yearX(CURRENT_YEAR + 2);
-          default:
-            return d.x;
-        }
-      }
-    },
-    activatePublication: function (event, d) {
-      this.sessionStore.activatePublicationComponentByDoi(d.publication.doi, 'network');
-      event.stopPropagation();
-    },
-    toggleMode() {
-      this.isNetworkClusters = !this.isNetworkClusters;
-    },
-    expandNetwork(isNetworkExpanded) {
-      this.interfaceStore.isNetworkExpanded = isNetworkExpanded;
-    },
-    zoomByFactor(factor) {
-      const transform = d3.zoomTransform(this.svg.node());
-      transform.k = transform.k * factor;
-      this.svg.attr("transform", transform);
-    },
-    logCollapseNetwork() {
-      logActionEvent("Network collapsed");
-    },
-    logExpandNetwork() {
-      logActionEvent("Network expanded");
-    },
-    logAndPlot(action,actionDetails,param){
-      logActionEvent(action,actionDetails)
-      this.plot(param)
-    }
-  },
-  components: { CompactButton },
-=======
             return d3
                 .drag()
                 .on("start", dragStart)
@@ -1199,7 +1037,6 @@
             this.svg.attr("transform", transform);
         },
     },
->>>>>>> 4716b1c5
 };
 </script>
 
@@ -1347,30 +1184,25 @@
       filter: drop-shadow(0px 0px 2px $warning);
     }
 
-<<<<<<< HEAD
     &.fixed text {
       font-weight: 700;
     }
-=======
+
+    &.linkedToActive text {
+      text-decoration-line: underline;
+    }
+
+    &.non-active {
+      opacity: 0.3;
+    }
+
+    &:hover text {
+      transform: translate(0px, 3.5px) scale(1.1);
+    }
+  }
+
     & g.author.node-container {
         cursor: pointer;
->>>>>>> 4716b1c5
-
-    &.linkedToActive text {
-      text-decoration-line: underline;
-    }
-
-    &.non-active {
-      opacity: 0.3;
-    }
-
-    &:hover text {
-      transform: translate(0px, 3.5px) scale(1.1);
-    }
-  }
-
-  & g.author.node-container {
-    cursor: default;
 
     & circle {
       fill: black;
