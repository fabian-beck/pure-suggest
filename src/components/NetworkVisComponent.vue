--- conflicted
+++ resolved
@@ -1,103 +1,4 @@
 <template>
-<<<<<<< HEAD
-  <div class="network-of-references">
-    <div class="box has-background-grey">
-      <div class="level">
-        <div class="level-left has-text-white">
-          <div
-            class="level-item"
-            v-tippy="
-              `Showing publications as nodes (<b class='has-text-primary'>selected</b>; 
-            <b class='has-text-info'>suggested</b>) with citations as links.<br><br>
-            You can click a publication for details as well as zoom and pan the diagram.`
-            "
-          >
-            <v-icon class="has-text-white">mdi-chart-bubble</v-icon>
-            <h2 class="is-size-5 ml-2">Citation network</h2>
-          </div>
-          <div class="has-text-danger has-background-danger-light p-1" v-if="errorMessage">{{ errorMessage }}</div>
-        </div>
-        <div class="level-right" v-show="!sessionStore.isEmpty">
-          <div
-            class="level-item has-text-white mr-4 mb-0"
-            v-tippy="
-              `There are two display <span class='key'>m</span>odes:<br><br><b>Timeline:</b> 
-            The diagram places publications from left to right based on year, and vertically tries to group linked publications close to each other.<br><br>
-            <b>Clusters:</b> The diagram groups linked publications close to each other, irrespective of publication year.`
-            "
-          >
-            <label class="mr-2"><span class="key">M</span>ode:</label>
-            <label
-              class="mr-4"
-              :class="{ 'has-text-grey-light': isNetworkClusters }"
-            >
-              Timeline</label
-            >
-            <CompactSwitch v-model="isNetworkClusters"></CompactSwitch>
-            <label
-              :class="{ 'has-text-grey-light': !isNetworkClusters }"
-              class="ml-4"
-              >Clusters</label
-            >
-          </div>
-          <CompactButton
-            icon="mdi-arrow-expand"
-            v-tippy="'Expand diagram'"
-            v-show="!interfaceStore.isNetworkExpanded"
-            v-on:click="expandNetwork(true)"
-            v-on:click.stop="logExpandNetwork()"
-            class="ml-4 is-hidden-touch has-text-white"
-          ></CompactButton>
-          <CompactButton
-            icon="mdi-arrow-collapse"
-            v-tippy="'Collapse diagram'"
-            v-show="interfaceStore.isNetworkExpanded"
-            v-on:click="expandNetwork(false)"
-            v-on:click.stop="logCollapseNetwork()"
-            class="ml-4 is-hidden-touch has-text-white"
-          ></CompactButton>
-        </div>
-      </div>
-      <div id="network-svg-container">
-        <svg id="network-svg">
-          <g></g>
-        </svg>
-      </div>
-      <ul class="publication-component-list">
-        <!--Pass down activation source as prop to publication component for logging-->
-        <PublicationComponent
-          v-if="activePublication && interfaceStore.isNetworkExpanded"
-          :publication="activePublication"
-          :is-active="true"
-          :activationSource="'network'" 
-        ></PublicationComponent>
-      </ul>
-      <div class="controls-header-left">
-        <v-btn
-          class="has-background-primary has-text-white"
-          @click="sessionStore.updateQueued"
-          v-show="sessionStore.isUpdatable && interfaceStore.isNetworkExpanded"
-          id="quick-access-update"
-        >
-          <v-icon left>mdi-update</v-icon>
-          <span class="key">U</span>pdate
-        </v-btn>
-      </div>
-      <div class="controls-footer-right" v-show="!sessionStore.isEmpty">
-        <CompactButton
-          icon="mdi-plus"
-          v-tippy="'Zoom in'"
-          v-on:click="zoomByFactor(1.2)"
-        >
-        </CompactButton>
-        <CompactButton
-          icon="mdi-minus"
-          v-tippy="'Zoom out'"
-          v-on:click="zoomByFactor(0.8)"
-        >
-        </CompactButton>
-      </div>
-=======
     <div class="network-of-references">
         <div class="box has-background-grey">
             <div class="level">
@@ -189,7 +90,6 @@
                 </span>
             </div>
         </div>
->>>>>>> 0df5d7f9
     </div>
 </template>
 
@@ -202,12 +102,8 @@
 
 import { useSessionStore } from "@/stores/session.js";
 import { useInterfaceStore } from "@/stores/interface.js";
-<<<<<<< HEAD
 import { logActionEvent } from "../Logging";
-import CompactSwitch from "./basic/CompactSwitch.vue";
-=======
 import CompactButton from "./basic/CompactButton.vue";
->>>>>>> 0df5d7f9
 
 const RECT_SIZE = 20;
 const ENLARGE_FACTOR = 1.5;
@@ -216,52 +112,6 @@
 const CURRENT_YEAR = new Date().getFullYear();
 
 export default {
-<<<<<<< HEAD
-  name: "NetworkVisComponent",
-  setup() {
-    const sessionStore = useSessionStore();
-    const { filter, activePublication } = storeToRefs(sessionStore);
-    const interfaceStore = useInterfaceStore();
-    const { isNetworkClusters } = storeToRefs(interfaceStore);
-    return {
-      sessionStore,
-      filter,
-      activePublication,
-      interfaceStore,
-      isNetworkClusters,
-    };
-  },
-  data: function () {
-    return {
-      graph: { nodes: [], links: [] },
-      simulation: null,
-      svg: null,
-      svgWidth: Number,
-      svgHeight: Number,
-      node: null,
-      link: null,
-      label: null,
-      zoom: null,
-            errorMessage: "",
-            errorTimer: null,
-    };
-  },
-  watch: {
-    isNetworkClusters: {
-      handler: function () {
-        logActionEvent(
-          "Network mode changed",
-          this.isNetworkClusters ? "Clusters" : "Timeline"
-        );
-        this.plot(true);
-      },
-    },
-    filter: {
-      deep: true,
-      handler: function () {
-        this.plot(true);
-      },
-=======
     name: "NetworkVisComponent",
     setup() {
         const sessionStore = useSessionStore();
@@ -327,129 +177,40 @@
                 this.plot();
             },
         },
->>>>>>> 0df5d7f9
     },
-    activePublication: {
-      handler: function () {
-        if (this.interfaceStore.isLoading) return;
-        this.plot();
-      },
+    mounted() {
+        const that = this;
+        const container = document.getElementById("network-svg-container");
+        this.svgWidth = container.clientWidth;
+        // if not mobile set height to 1/5 of width to make assumption that aspect ratio is 5:1
+        this.svgHeight = this.interfaceStore.isMobile
+            ? container.clientHeight
+            : this.svgWidth / 5;
+        // set viewbox to center
+        d3.select("#network-svg").attr("viewBox", `${-this.svgWidth / 2} ${-this.svgHeight / 2} ${this.svgWidth} ${this.svgHeight}`);
+        // eslint-disable-next-line no-unused-vars
+        this.zoom = d3.zoom().on("zoom", (event, d) => {
+            that.svg.attr("transform", event.transform);
+        });
+        this.svg = d3.select("#network-svg").call(this.zoom).select("g");
+        this.simulation = d3.forceSimulation();
+        this.simulation.alphaDecay(0.015).alphaMin(0.01);
+        this.label = this.svg.append("g").attr("class", "labels").selectAll("text");
+        this.link = this.svg.append("g").attr("class", "links").selectAll("path");
+        this.node = this.svg.append("g").attr("class", "nodes").selectAll("rect");
+        this.isDragging = false;
+        this.sessionStore.$onAction(({ name, after }) => {
+            after(() => {
+                if (name === "updateScores") {
+                    this.plot(true);
+                }
+                else if ((!this.interfaceStore.isLoading && name === "clear") ||
+                    name === "hasUpdated") {
+                    this.plot();
+                }
+            });
+        });
     },
-<<<<<<< HEAD
-  },
-  mounted() {
-    const that = this;
-    const container = document.getElementById("network-svg-container");
-    this.svgWidth = container.clientWidth;
-    // if not mobile set height to 1/5 of width to make assumption that aspect ratio is 5:1
-    this.svgHeight = this.interfaceStore.isMobile
-      ? container.clientHeight
-      : this.svgWidth / 5;
-    // set viewbox to center
-    d3.select("#network-svg").attr(
-      "viewBox",
-      `${-this.svgWidth / 2} ${-this.svgHeight / 2} ${this.svgWidth} ${
-        this.svgHeight
-      }`
-    );
-    // eslint-disable-next-line no-unused-vars
-    this.zoom = d3.zoom().on("zoom", (event, d) => {
-      that.svg.attr("transform", event.transform);
-    });
-    this.svg = d3.select("#network-svg").call(this.zoom).select("g");
-    this.simulation = d3.forceSimulation();
-    this.simulation.alphaDecay(0.015).alphaMin(0.01);
-    this.label = this.svg.append("g").attr("class", "labels").selectAll("text");
-    this.link = this.svg.append("g").attr("class", "links").selectAll("path");
-    this.node = this.svg.append("g").attr("class", "nodes").selectAll("rect");
-    this.isDragging = false;
-    this.sessionStore.$onAction(({ name, after }) => {
-      after(() => {
-        if (name === "updateScores") {
-          this.plot(true);
-        } else if (
-          (!this.interfaceStore.isLoading && name === "clear") ||
-          name === "hasUpdated"
-        ) {
-          this.plot();
-        }
-      });
-    });
-  },
-  methods: {
-    initForces: function () {
-      const that = this;
-      this.simulation
-        .force(
-          "link",
-          d3
-            .forceLink()
-            .id((d) => d.id)
-            .distance((d) => {
-              if (that.isNetworkClusters && d.internal)
-                return 500 / that.sessionStore.selectedPublications.length;
-              if (d.type === "keyword") return 0;
-              return 10;
-            })
-            .strength((d) => {
-              const internalFactor = d.internal ? 1 : 0.5;
-              const clustersFactor = that.isNetworkClusters ? 1 : 0.5;
-              return 0.15 * clustersFactor * internalFactor;
-            })
-        )
-        .force(
-          "charge",
-          d3
-            .forceManyBody()
-            .strength(
-              Math.min(
-                -200,
-                -100 * Math.sqrt(that.sessionStore.selectedPublications.length)
-              )
-            )
-        )
-        .force(
-          "x",
-          d3
-            .forceX()
-            .x((d) =>
-              that.isNetworkClusters
-                ? 0
-                : this.yearX(
-                    d.publication ? d.publication.year : CURRENT_YEAR + 2
-                  )
-            )
-            .strength(that.isNetworkClusters ? 0.05 : 10)
-        )
-        .force(
-          "y",
-          d3
-            .forceY()
-            .y(0)
-            .strength(that.isNetworkClusters ? 0.1 : 0.25)
-        )
-        .on("tick", this.tick);
-    },
-    plot: function (restart) {
-      if (this.isDragging) return;
-      try {
-        this.initForces();
-        initGraph.call(this);
-        updateNodes.call(this);
-        updateLinks.call(this);
-        updateYearLabels.call(this);
-        this.simulation.nodes(this.graph.nodes);
-        this.simulation.force("link").links(this.graph.links);
-        if (restart) {
-          this.simulation.alpha(SIMULATION_ALPHA);
-        }
-        this.simulation.restart();
-      } catch (error) {
-        console.error("Cannot plot network: " + error.message);
-        this.errorMessage = 
-          "Sorry, an error occurred while plotting the citation network."
-        ;
-=======
     methods: {
         plot: function (restart) {
 
@@ -471,443 +232,13 @@
             catch (error) {
                 console.error("Cannot plot network: " + error.message);
                 this.errorMessage = "Sorry, an error occurred while plotting the citation network.";
->>>>>>> 0df5d7f9
                 if (this.errorTimer) {
                     clearTimeout(this.errorTimer);
                 }
                 this.errorTimer = setTimeout(() => {
                     this.errorMessage = "";
                 }, 10000);
-      }
-      function initGraph() {
-        this.doiToIndex = {};
-        const nodes = initNodes.call(this);
-        const links = initLinks.call(this);
-        // https://observablehq.com/@d3/modifying-a-force-directed-graph
-        const old = new Map(this.node.data().map((d) => [d.id, d]));
-        this.graph.nodes = nodes.map((d) =>
-          Object.assign(old.get(d.id) || { x: 0, y: 0 }, d)
-        );
-        this.graph.links = links.map((d) => Object.assign({}, d));
-      }
-      function initNodes() {
-        const publicationNodes = [];
-        let i = 0;
-        this.sessionStore.publicationsFiltered.forEach((publication) => {
-          if (publication.year) {
-            this.doiToIndex[publication.doi] = i;
-            publicationNodes.push({
-              id: publication.doi,
-              publication: publication,
-              isQueuingForSelected: this.sessionStore.isQueuingForSelected(
-                publication.doi
-              ),
-              isQueuingForExcluded: this.sessionStore.isQueuingForExcluded(
-                publication.doi
-              ),
-            });
-            i++;
-          }
-        });
-        const keywordNodes = [];
-        this.sessionStore.uniqueBoostKeywords.forEach((keyword) => {
-          const frequency = this.sessionStore.publications.filter(
-            (publication) => publication.boostKeywords.includes(keyword)
-          ).length;
-          keywordNodes.push({
-            id: keyword,
-            frequency: frequency,
-          });
-        });
-        const nodes = publicationNodes.concat(keywordNodes);
-        return nodes;
-      }
-      function initLinks() {
-        const links = [];
-        this.sessionStore.uniqueBoostKeywords.forEach((keyword) => {
-          this.sessionStore.publicationsFiltered.forEach((publication) => {
-            if (publication.doi in this.doiToIndex && publication.boostKeywords.includes(keyword)) {
-              links.push({
-                source: keyword,
-                target: publication.doi,
-                type: "keyword",
-              });
-            }
-<<<<<<< HEAD
-          });
-        });
-        this.sessionStore.selectedPublications.forEach((publication) => {
-          if (publication.doi in this.doiToIndex) {
-            publication.citationDois.forEach((citationDoi) => {
-              if (citationDoi in this.doiToIndex) {
-                links.push({
-                  source: citationDoi,
-                  target: publication.doi,
-                  type: "citation",
-                  internal: this.sessionStore.isSelected(citationDoi),
-                });
-              }
-            });
-            publication.referenceDois.forEach((referenceDoi) => {
-              if (referenceDoi in this.doiToIndex) {
-                links.push({
-                  source: publication.doi,
-                  target: referenceDoi,
-                  type: "citation",
-                  internal: this.sessionStore.isSelected(referenceDoi),
-                });
-              }
-            });
-          }
-        });
-        return links;
-      }
-      function updateNodes() {
-        this.node = this.node
-          .data(this.graph.nodes, (d) => d.id)
-          .join((enter) => {
-            const g = enter
-              .append("g")
-              .attr(
-                "class",
-                (d) =>
-                  `node-container ${d.publication ? "publication" : "keyword"}`
-              );
-            const publicationNodes = g.filter((d) => d.publication);
-            publicationNodes
-              .append("rect")
-              .attr("pointer-events", "all")
-              .on("click", this.activatePublication)
-              .on("mouseover", (event, d) =>
-                this.sessionStore.hoverPublication(d.publication, true)
-              )
-              .on("mouseout", (event, d) =>
-                this.sessionStore.hoverPublication(d.publication, false)
-              );
-            publicationNodes
-              .append("text")
-              .classed("score", true)
-              .attr("pointer-events", "none");
-            publicationNodes
-              .append("text")
-              .classed("labelQueuingForSelected", true)
-              .attr("pointer-events", "none")
-              .attr("x", 15)
-              .attr("y", 15)
-              .text("+");
-            publicationNodes
-              .append("text")
-              .classed("labelQueuingForExcluded", true)
-              .attr("pointer-events", "none")
-              .attr("x", 15)
-              .attr("y", 15)
-              .text("-");
-            publicationNodes.append("circle");
-            const keywordNodes = g.filter((d) => !d.publication);
-            keywordNodes.append("text");
-            keywordNodes
-              .call(this.keywordNodeDrag())
-              .on("click", this.keywordNodeClick)
-              .on("mouseover", this.keywordNodeMouseover)
-              .on("mouseout", this.keywordNodeMouseout);
-            return g;
-          });
-        try {
-          updatePublicationNodes.call(this);
-        } catch (error) {
-          throw new Error(
-            "Cannot update publication nodes in network: " + error.message
-          );
-        }
-        try {
-          updateKeywordNodes.call(this);
-        } catch (error) {
-          throw new Error(
-            "Cannot update keyword nodes in network: " + error.message
-          );
-        }
-        function updatePublicationNodes() {
-          const publicationNodes = this.node.filter((d) => d.publication);
-          publicationNodes
-            .classed("selected", (d) => d.publication.isSelected)
-            .classed("suggested", (d) => !d.publication.isSelected)
-            .classed("active", (d) => d.publication.isActive)
-            .classed("linkedToActive", (d) => d.publication.isLinkedToActive)
-            .classed("queuingForSelected", (d) => d.isQueuingForSelected)
-            .classed("queuingForExcluded", (d) => d.isQueuingForExcluded)
-            .classed("is-hovered", (d) => d.publication.isHovered)
-            .classed("isKeywordHovered", (d) => d.publication.isKeywordHovered);
-          if (this.publicationTooltips)
-            this.publicationTooltips.forEach((tooltip) => tooltip.destroy());
-          publicationNodes.attr(
-            "data-tippy-content",
-            (d) => `<b>${
-              d.publication.title ? d.publication.title : "[unknown title]"
-            }</b> (${
-              d.publication.authorShort ? d.publication.authorShort + ", " : ""
-            }${d.publication.year ? d.publication.year : "[unknown year]"})
-              <br><br>
-              The publication is ${
-                d.publication.isSelected ? "selected" : "suggested"
-              }${
-              d.isQueuingForSelected
-                ? " and marked to be added to selected publications"
-                : ""
-            }${
-              d.isQueuingForExcluded
-                ? " and marked to be added to excluded publications"
-                : ""
-            }.`
-          );
-          this.publicationTooltips = tippy(publicationNodes.nodes(), {
-            maxWidth: "min(400px,70vw)",
-            allowHTML: true,
-          });
-          publicationNodes
-            .select("rect")
-            .attr("width", (d) => getRectSize(d))
-            .attr("height", (d) => getRectSize(d))
-            .attr("x", (d) => -getRectSize(d) / 2)
-            .attr("y", (d) => -getRectSize(d) / 2)
-            .attr("stroke-width", (d) => (d.publication.isActive ? 4 : 3))
-            .attr("fill", (d) => d.publication.scoreColor);
-          publicationNodes
-            .select(".publication text.score")
-            .classed(
-              "unread",
-              (d) => !d.publication.isRead && !d.publication.isSelected
-            )
-            .attr("y", 1)
-            .attr("font-size", "0.8em")
-            .text((d) => d.publication.score);
-          publicationNodes
-            .select("circle")
-            .attr("cx", (d) => getRectSize(d) / 2 - 1)
-            .attr("cy", (d) => -getRectSize(d) / 2 + 1)
-            .attr("r", (d) =>
-              d.publication.boostFactor > 1 ? getBoostIndicatorSize(d) / 6 : 0
-            )
-            .attr("stroke", "black");
-        }
-        function updateKeywordNodes() {
-          const keywordNodes = this.node.filter((d) => !d.publication);
-          keywordNodes.classed("linkedToActive", (d) =>
-            this.sessionStore.isKeywordLinkedToActive(d.id)
-          );
-          if (this.keywordTooltips)
-            this.keywordTooltips.forEach((tooltip) => tooltip.destroy());
-          keywordNodes.attr(
-            "data-tippy-content",
-            (d) =>
-              `Keyword "${d.id}" is matched in ${d.frequency} publication${
-                d.frequency > 1 ? "s" : ""
-              }${
-                this.sessionStore.isKeywordLinkedToActive(d.id)
-                  ? ", and also linked to the currently active publication"
-                  : ""
-              }.<br><br>Drag to reposition (sticky), click to detach.`
-          );
-          this.keywordTooltips = tippy(keywordNodes.nodes(), {
-            maxWidth: "min(400px,70vw)",
-            allowHTML: true,
-          });
-          keywordNodes
-            .select("text")
-            .attr("y", 1)
-            .attr("font-size", (d) => {
-              if (d.frequency >= 25) return "1.1em";
-              if (d.frequency >= 10) return "0.9em";
-              if (d.frequency >= 5) return "0.8em";
-              return "0.7em";
-            })
-            .text((d) => {
-              if (d.id.includes("|")) {
-                return d.id.split("|")[0] + "|..";
-              }
-              return d.id;
-            });
-        }
-        function getRectSize(d) {
-          return RECT_SIZE * (d.publication.isActive ? ENLARGE_FACTOR : 1);
-        }
-        function getBoostIndicatorSize(d) {
-          let internalFactor = 1;
-          if (d.publication.boostFactor >= 8) {
-            internalFactor = 1.8;
-          } else if (d.publication.boostFactor >= 4) {
-            internalFactor = 1.5;
-          } else if (d.publication.boostFactor > 1) {
-            internalFactor = 1.2;
-          }
-          return getRectSize(d) * internalFactor * 0.8;
-        }
-      }
-      function updateLinks() {
-        this.link = this.link
-          .data(this.graph.links, (d) => [d.source, d.target])
-          .join("path");
-      }
-      function updateYearLabels() {
-        if (this.sessionStore.publicationsFiltered.length === 0) return;
-        const yearRange = _.range(
-          this.sessionStore.yearMin - 4,
-          this.sessionStore.yearMax + 1
-        ).filter((year) => year % 5 === 0);
-        this.label = this.label
-          .data(yearRange, (d) => d)
-          .join((enter) => {
-            const g = enter.append("g");
-            g.append("text");
-            g.append("text");
-            return g;
-          });
-        this.label
-          .selectAll("text")
-          .attr("text-anchor", "middle")
-          .attr(
-            "visibility",
-            !this.sessionStore.isEmpty && !this.isNetworkClusters
-              ? "visible"
-              : "hidden"
-          )
-          .text((d) => d)
-          .attr("fill", "grey");
-        if (!this.sessionStore.isEmpty) {
-          this.label
-            .attr(
-              "transform",
-              (d) =>
-                `translate(${this.yearX(d)},${this.svgHeight / 2 - MARGIN})`
-            )
-            .select("text")
-            .attr("y", -this.svgHeight + 2 * MARGIN);
-        }
-      }
-    },
-    tick: function () {
-      this.link
-        .attr("d", (d) => {
-          const dx = this.nodeX(d.target) - this.nodeX(d.source);
-          const dy = d.target.y - d.source.y;
-          // curved link for citations
-          if (d.type === "citation") {
-            const dr = Math.pow(dx * dx + dy * dy, 0.6);
-            return `M${this.nodeX(d.target)},${
-              d.target.y
-            }A${dr},${dr} 0 0,1 ${this.nodeX(d.source)},${d.source.y}`;
-          }
-          // tapered links for keywords:
-          // drawing a triangle as part of a circle segment with its center at the target node
-          const r = Math.sqrt(Math.pow(dx, 2) + Math.pow(dy, 2));
-          const alpha = Math.acos(dx / r);
-          const beta = 2 / r;
-          const x1 = r * Math.cos(alpha + beta);
-          let y1 = r * Math.sin(alpha + beta);
-          const x2 = r * Math.cos(alpha - beta);
-          let y2 = r * Math.sin(alpha - beta);
-          if (d.source.y > d.target.y) {
-            y1 = -y1;
-            y2 = -y2;
-          }
-          return `M${this.nodeX(d.target) - x1},${d.target.y - y1}
-            L${this.nodeX(d.target)},${d.target.y}
-            L${this.nodeX(d.target) - x2},${d.target.y - y2}`;
-        })
-        .attr("class", (d) => {
-          const classes = [d.type];
-          if (d.type === "citation") {
-            if (d.source.publication.isActive || d.target.publication.isActive)
-              classes.push("active");
-            if (
-              !(
-                d.source.publication.isSelected &&
-                d.target.publication.isSelected
-              )
-            )
-              classes.push("external");
-          }
-          return classes.join(" ");
-        });
-      this.node.attr("transform", (d) => `translate(${this.nodeX(d)}, ${d.y})`);
-    },
-    keywordNodeDrag: function () {
-      const that = this;
-      function dragStart() {
-        d3.select(this).classed("fixed", true);
-        that.isDragging = true;
-      }
-      function dragMove(event, d) {
-        d.fx = event.x;
-        d.fy = event.y;
-        that.simulation.alpha(SIMULATION_ALPHA).restart();
-
-      }
-      function dragEnd() {
-        that.isDragging = false;
-      }
-      return d3
-        .drag()
-        .on("start", dragStart)
-        .on("drag", dragMove)
-        .on("end", dragEnd);
-    },
-    keywordNodeClick: function (event, d) {
-      delete d.fx;
-      delete d.fy;
-      d3.select(event.target.parentNode).classed("fixed", false);
-      this.simulation.alpha(SIMULATION_ALPHA).restart();
-    },
-    keywordNodeMouseover: function (event, d) {
-      this.sessionStore.publicationsFiltered.forEach((publication) => {
-        if (publication.boostKeywords.includes(d.id)) {
-          publication.isKeywordHovered = true;
-        }
-      });
-      this.plot();
-    },
-    keywordNodeMouseout: function () {
-      this.sessionStore.publicationsFiltered.forEach((publication) => {
-        publication.isKeywordHovered = false;
-      });
-      this.plot();
-    },
-    yearX: function (year) {
-      const width = Math.max(this.svgWidth, 2 * this.svgHeight);
-      return (
-        (year - CURRENT_YEAR) * width * 0.03 +
-        width * (this.interfaceStore.isMobile ? 0.05 : 0.3)
-      );
-    },
-    nodeX: function (d) {
-      return this.isNetworkClusters
-        ? d.x
-        : this.yearX(d.publication ? d.publication.year : CURRENT_YEAR + 2);
-    },
-    activatePublication: function (event, d) {
-      this.sessionStore.logActivate(d.publication.doi,'network')
-      this.sessionStore.activatePublicationComponentByDoi(d.publication.doi);
-      event.stopPropagation();
-    },
-    toggleMode() {
-      this.isNetworkClusters = !this.isNetworkClusters;
-    },
-    expandNetwork(isNetworkExpanded) {
-      this.interfaceStore.isNetworkExpanded = isNetworkExpanded;
-    },
-    zoomByFactor(factor) {
-      const transform = d3.zoomTransform(this.svg.node());
-      transform.k = transform.k * factor;
-      this.svg.attr("transform", transform);
-    },
-    logCollapseNetwork() {
-      logActionEvent("Network collapsed");
-    },
-    logExpandNetwork() {
-      logActionEvent("Network expanded");
-    },
-  },
-  components: { CompactSwitch },
-=======
+            }
 
             function initForces() {
                 const that = this;
@@ -1466,36 +797,17 @@
         },
     },
     components: { CompactButton }
->>>>>>> 0df5d7f9
 };
 </script>
 
 <style lang="scss">
 .network-of-references {
-<<<<<<< HEAD
-  & .box {
-    height: 100%;
-    display: grid;
-    grid-template-rows: max-content auto;
-    position: relative;
-
-    & ul.publication-component-list {
-      position: absolute;
-      bottom: 1vw;
-      left: 1vw;
-      width: 50%;
-      max-width: 50rem;
-      min-width: 40rem;
-      background: white;
-    }
-=======
 
     & .box {
         height: 100%;
         display: grid;
         grid-template-rows: max-content auto;
         position: relative;
->>>>>>> 0df5d7f9
 
         & ul.publication-component-list {
             position: absolute;
@@ -1540,28 +852,6 @@
             @include light-shadow-svg;
         }
 
-<<<<<<< HEAD
-    &.is-hovered {
-      & rect,
-      & circle {
-        transform: scale(1.1);
-      }
-    }
-
-    &.selected {
-      & rect,
-      & circle {
-        stroke: $primary;
-      }
-    }
-
-    &.suggested {
-      & rect,
-      & circle {
-        stroke: $info;
-      }
-    }
-=======
         & circle {
             fill: $warning;
             stroke-width: 1f;
@@ -1594,7 +884,6 @@
                 transform: scale(1.1);
             }
         }
->>>>>>> 0df5d7f9
 
         &.selected {
 
@@ -1764,15 +1053,9 @@
         padding: 0 !important;
     }
 
-<<<<<<< HEAD
-  .network-of-references .box {
-    padding: 0.5rem;
-  }
-=======
     .network-of-references .box {
         padding: 0.5rem;
     }
 
->>>>>>> 0df5d7f9
 }
 </style>