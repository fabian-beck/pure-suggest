--- conflicted
+++ resolved
@@ -144,6 +144,8 @@
       link: null,
       label: null,
       zoom: null,
+            errorMessage: "",
+            errorTimer: null,
     };
   },
   watch: {
@@ -156,28 +158,11 @@
         this.plot(true);
       },
     },
-<<<<<<< HEAD
     filter: {
       deep: true,
       handler: function () {
         this.plot(true);
       },
-=======
-    data: function () {
-        return {
-            graph: { nodes: [], links: [] },
-            simulation: null,
-            svg: null,
-            svgWidth: Number,
-            svgHeight: Number,
-            node: null,
-            link: null,
-            label: null,
-            zoom: null,
-            errorMessage: "",
-            errorTimer: null,
-        };
->>>>>>> 2b881fb7
     },
     activePublication: {
       handler: function () {
@@ -264,7 +249,6 @@
             .x((d) =>
               that.isNetworkClusters
                 ? 0
-<<<<<<< HEAD
                 : this.yearX(
                     d.publication ? d.publication.year : CURRENT_YEAR + 2
                   )
@@ -296,9 +280,15 @@
         this.simulation.restart();
       } catch (error) {
         console.error("Cannot plot network: " + error.message);
-        this.interfaceStore.showErrorMessage(
+        this.errorMessage = 
           "Sorry, an error occurred while plotting the citation network."
-        );
+        ;
+                if (this.errorTimer) {
+                    clearTimeout(this.errorTimer);
+                }
+                this.errorTimer = setTimeout(() => {
+                    this.errorMessage = "";
+                }, 10000);
       }
       function initGraph() {
         this.doiToIndex = {};
@@ -347,7 +337,7 @@
         const links = [];
         this.sessionStore.uniqueBoostKeywords.forEach((keyword) => {
           this.sessionStore.publicationsFiltered.forEach((publication) => {
-            if (publication.boostKeywords.includes(keyword)) {
+            if (publication.doi in this.doiToIndex && publication.boostKeywords.includes(keyword)) {
               links.push({
                 source: keyword,
                 target: publication.doi,
@@ -365,113 +355,6 @@
                   target: publication.doi,
                   type: "citation",
                   internal: this.sessionStore.isSelected(citationDoi),
-=======
-                : this.yearX(d.publication ? d.publication.year : CURRENT_YEAR + 2))
-                .strength(that.isNetworkClusters ? 0.05 : 10))
-                .force("y", d3
-                .forceY()
-                .y(0)
-                .strength(that.isNetworkClusters ? 0.1 : 0.25))
-                .on("tick", this.tick);
-        },
-        plot: function (restart) {
-            if (this.isDragging)
-                return;
-            try {
-                this.initForces();
-                initGraph.call(this);
-                updateNodes.call(this);
-                updateLinks.call(this);
-                updateYearLabels.call(this);
-                this.simulation.nodes(this.graph.nodes);
-                this.simulation.force("link").links(this.graph.links);
-                if (restart) {
-                    this.simulation.alpha(SIMULATION_ALPHA);
-                }
-                this.simulation.restart();
-            }
-            catch (error) {
-                console.error("Cannot plot network: " + error.message);
-                this.errorMessage = "Sorry, an error occurred while plotting the citation network.";
-                if (this.errorTimer) {
-                    clearTimeout(this.errorTimer);
-                }
-                this.errorTimer = setTimeout(() => {
-                    this.errorMessage = "";
-                }, 10000);
-            }
-            function initGraph() {
-                this.doiToIndex = {};
-                const nodes = initNodes.call(this);
-                const links = initLinks.call(this);
-                // https://observablehq.com/@d3/modifying-a-force-directed-graph
-                const old = new Map(this.node.data().map((d) => [d.id, d]));
-                this.graph.nodes = nodes.map((d) => Object.assign(old.get(d.id) || { x: 0, y: 0 }, d));
-                this.graph.links = links.map((d) => Object.assign({}, d));
-            }
-            function initNodes() {
-                const publicationNodes = [];
-                let i = 0;
-                this.sessionStore.publicationsFiltered.forEach((publication) => {
-                    if (publication.year) {
-                        this.doiToIndex[publication.doi] = i;
-                        publicationNodes.push({
-                            id: publication.doi,
-                            publication: publication,
-                            isQueuingForSelected: this.sessionStore.isQueuingForSelected(publication.doi),
-                            isQueuingForExcluded: this.sessionStore.isQueuingForExcluded(publication.doi),
-                        });
-                        i++;
-                    }
-                });
-                const keywordNodes = [];
-                this.sessionStore.uniqueBoostKeywords.forEach((keyword) => {
-                    const frequency = this.sessionStore.publications.filter((publication) => publication.boostKeywords.includes(keyword)).length;
-                    keywordNodes.push({
-                        id: keyword,
-                        frequency: frequency,
-                    });
-                });
-                const nodes = publicationNodes.concat(keywordNodes);
-                return nodes;
-            }
-            function initLinks() {
-                const links = [];
-                this.sessionStore.uniqueBoostKeywords.forEach((keyword) => {
-                    this.sessionStore.publicationsFiltered.forEach((publication) => {
-                        if (publication.doi in this.doiToIndex && publication.boostKeywords.includes(keyword)) {
-                            links.push({
-                                source: keyword,
-                                target: publication.doi,
-                                type: "keyword",
-                            });
-                        }
-                    });
-                });
-                this.sessionStore.selectedPublications.forEach((publication) => {
-                    if (publication.doi in this.doiToIndex) {
-                        publication.citationDois.forEach((citationDoi) => {
-                            if (citationDoi in this.doiToIndex) {
-                                links.push({
-                                    source: citationDoi,
-                                    target: publication.doi,
-                                    type: "citation",
-                                    internal: this.sessionStore.isSelected(citationDoi),
-                                });
-                            }
-                        });
-                        publication.referenceDois.forEach((referenceDoi) => {
-                            if (referenceDoi in this.doiToIndex) {
-                                links.push({
-                                    source: publication.doi,
-                                    target: referenceDoi,
-                                    type: "citation",
-                                    internal: this.sessionStore.isSelected(referenceDoi),
-                                });
-                            }
-                        });
-                    }
->>>>>>> 2b881fb7
                 });
               }
             });
@@ -783,7 +666,6 @@
       d3.select(event.target.parentNode).classed("fixed", false);
       this.simulation.alpha(SIMULATION_ALPHA).restart();
     },
-<<<<<<< HEAD
     keywordNodeMouseover: function (event, d) {
       this.sessionStore.publicationsFiltered.forEach((publication) => {
         if (publication.boostKeywords.includes(d.id)) {
@@ -834,8 +716,6 @@
     },
   },
   components: { CompactSwitch },
-=======
->>>>>>> 2b881fb7
 };
 </script>
 
