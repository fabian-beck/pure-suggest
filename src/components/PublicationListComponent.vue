<script setup>
import { computed, nextTick, watch, ref, onMounted, onBeforeUnmount } from 'vue'

import LazyPublicationComponent from './LazyPublicationComponent.vue'

import { scrollToTargetAdjusted } from '@/lib/Util.js'
import { useInterfaceStore } from '@/stores/interface.js'
import { useSessionStore } from '@/stores/session.js'

const props = defineProps({
  publications: {
    type: Array,
    default: () => []
  },
  showSectionHeaders: {
    type: Boolean,
    default: false
  },
  publicationType: {
    type: String,
    default: 'general',
    validator: (value) => ['selected', 'suggested', 'general'].includes(value)
  }
})
const emit = defineEmits(['activate'])
const sessionStore = useSessionStore()
const interfaceStore = useInterfaceStore()

const publicationsWithHeaders = computed(() => {
  // Don't show headers if filtering is not active for this publication type
  const isFilteringApplied =
    sessionStore.filter.hasActiveFilters() &&
    ((props.publicationType === 'selected' && sessionStore.filter.applyToSelected) ||
      (props.publicationType === 'suggested' && sessionStore.filter.applyToSuggested))

  if (!props.showSectionHeaders || !isFilteringApplied) {
    return props.publications.map((publication) => ({
      type: 'publication',
      publication,
      key: publication.doi
    }))
  }

  // Optimized: single pass through publications, evaluate filter once per publication
  const result = []
  const filteredPublications = []
  const nonFilteredPublications = []

  // Single iteration with filter evaluation cached
  for (const publication of props.publications) {
    if (sessionStore.filter.matches(publication)) {
      filteredPublications.push(publication)
    } else {
      nonFilteredPublications.push(publication)
    }
  }

  // Add filtered publications with header
  if (filteredPublications.length > 0) {
    result.push({
      type: 'header',
      text: `<i class="mdi mdi-filter"></i> Filtered (${filteredPublications.length})`,
      key: 'filtered-header'
    })

    for (const publication of filteredPublications) {
      result.push({
        type: 'publication',
        publication,
        key: publication.doi
      })
    }
  }

  // Add non-filtered publications with header
  if (nonFilteredPublications.length > 0) {
    result.push({
      type: 'header',
      text: `Other publications (${nonFilteredPublications.length})`,
      key: 'non-filtered-header'
    })

    for (const publication of nonFilteredPublications) {
      result.push({
        type: 'publication',
        publication,
        key: publication.doi
      })
    }
  }

  return result
})

// Reactive data
const onNextActivatedScroll = ref(true)
const lastScrollTime = ref(0)
const userIsScrolling = ref(false)

// Watch for publications changes
watch(
  () => props.publications,
  (newPublications, oldPublications) => {
    if (!oldPublications || newPublications.length !== oldPublications.length) {
      nextTick(scrollToActivated)
    }
  },
  { deep: true }
)
// Lifecycle with cleanup
let scrollTimeout
let scrollHandler

onMounted(() => {
  scrollHandler = () => {
    userIsScrolling.value = true
    lastScrollTime.value = Date.now()

    clearTimeout(scrollTimeout)
    scrollTimeout = setTimeout(() => {
      userIsScrolling.value = false
    }, 150)
  }

  window.addEventListener('scroll', scrollHandler)
})

onBeforeUnmount(() => {
  if (scrollHandler) {
    window.removeEventListener('scroll', scrollHandler)
  }
  if (scrollTimeout) {
    clearTimeout(scrollTimeout)
  }
})

// Methods
function activatePublication(doi) {
  onNextActivatedScroll.value = false
  emit('activate', doi)
}

function handleDelegatedClick(event) {
  const publicationComponent = findPublicationElement(event.target)
  if (publicationComponent) {
    publicationComponent.click()
  }
}

function handleDelegatedMouseEnter(event) {
  const publicationElement = findPublicationElement(event.target)
  if (publicationElement) {
    const doi = publicationElement.id
    const publication = props.publications.find((p) => p.doi === doi)
    if (publication) {
      sessionStore.hoverPublication(publication, true)
    }
  }
}

function handleDelegatedMouseLeave(event) {
  const publicationElement = findPublicationElement(event.target)
  if (publicationElement) {
    const doi = publicationElement.id
    const publication = props.publications.find((p) => p.doi === doi)
    if (publication) {
      sessionStore.hoverPublication(publication, false)
    }
  }
}

function findPublicationElement(target) {
  let element = target
  while (element) {
    if (element.classList?.contains('publication-component')) {
      return element
    }
    element = element.parentElement
  }
  return null
}

function scrollToActivated() {
  const timeSinceLastScroll = Date.now() - lastScrollTime.value
  if (userIsScrolling.value || timeSinceLastScroll < 1000) {
    onNextActivatedScroll.value = true
    return
  }

  if (onNextActivatedScroll.value) {
<<<<<<< HEAD
    // Wait for DOM updates and publication expansion
    nextTick(() => {
      // Additional delay to account for any transitions/animations
      setTimeout(() => {
        const publicationComponent = document.getElementsByClassName("is-active")[0]
        if (publicationComponent) {
          if (window.innerWidth <= 1023) {
            scrollToTargetAdjusted(publicationComponent, 65)
          } else {
            // Check if we're at the bottom of the viewport to avoid unnecessary scrolling
            const rect = publicationComponent.getBoundingClientRect()
            const viewportHeight = window.innerHeight
            
            // If publication is already fully visible, don't scroll
            if (rect.top >= 0 && rect.bottom <= viewportHeight) {
              return
            }
            
            // Use "start" for better visibility of expanded content
            // This ensures the entire expanded publication is visible
            // For UP navigation, use "end" to prevent title cutoff
            const blockPosition = interfaceStore.lastNavigationDirection === 'up' ? 'end' : 'start';
            
            publicationComponent.scrollIntoView({
              behavior: "smooth",
              block: blockPosition,
              inline: "nearest",
            })
            
            // Clear navigation direction after use to avoid stale values
            interfaceStore.lastNavigationDirection = null;
          }
=======
    setTimeout(() => {
      const publicationComponent = document.getElementsByClassName('is-active')[0]
      if (publicationComponent) {
        if (window.innerWidth <= 1023) {
          scrollToTargetAdjusted(publicationComponent, 65)
        } else {
          publicationComponent.scrollIntoView({
            behavior: 'smooth',
            block: 'start',
            inline: 'nearest'
          })
>>>>>>> c875d601
        }
      }, 150) // Increased delay to account for expansion
    })
  } else {
    onNextActivatedScroll.value = true
  }
}
</script>

<template>
  <ul
    class="publication-list has-background-white"
    :class="{ 'empty-list': publications.length === 0 }"
    @click="handleDelegatedClick"
    @mouseenter="handleDelegatedMouseEnter"
    @mouseleave="handleDelegatedMouseLeave"
  >
    <template v-for="item in publicationsWithHeaders" :key="item.key">
      <li v-if="item.type === 'header'" class="section-header">
        <h3
          class="section-header-text"
          :class="{ 'info-theme': publicationType === 'suggested' }"
          v-html="item.text"
        ></h3>
      </li>
      <LazyPublicationComponent
        v-else
        :publication="item.publication"
        :publication-type="publicationType"
        :is-mobile="interfaceStore.isMobile"
        @activate="activatePublication"
      />
    </template>
  </ul>
</template>

<style lang="scss" scoped>
.section-header {
  position: sticky;
  top: 0;
  z-index: 10;
  margin: 0;
  padding: 0;

  .section-header-text {
    margin: 0;
    padding: 0.5rem 0.75rem;
    font-size: 0.75rem;
    font-weight: 600;
    color: var(--bulma-primary-dark);
    background: linear-gradient(135deg, var(--bulma-primary-95) 0%, var(--bulma-primary-90) 100%);
    border-left: 3px solid var(--bulma-primary);
    border-bottom: 1px solid var(--bulma-primary-85);
    text-transform: uppercase;
    letter-spacing: 0.05em;
    @include light-shadow;

    &.info-theme {
      color: var(--bulma-info-dark);
      background: linear-gradient(135deg, var(--bulma-info-95) 0%, var(--bulma-info-90) 100%);
      border-left-color: var(--bulma-info);
      border-bottom-color: var(--bulma-info-85);
    }
  }
}

.publication-list.empty-list {
  height: 100%;
  flex: 1;
}
</style><|MERGE_RESOLUTION|>--- conflicted
+++ resolved
@@ -105,44 +105,45 @@
       nextTick(scrollToActivated)
     }
   },
-  { deep: true }
+  { deep: false }
 )
-// Lifecycle with cleanup
-let scrollTimeout
-let scrollHandler
-
+
+// Detect user scroll
+function onUserScroll() {
+  lastScrollTime.value = Date.now()
+  userIsScrolling.value = true
+  setTimeout(() => {
+    userIsScrolling.value = false
+  }, 1000)
+}
+
+// Watch for scroll events to detect user scrolling
 onMounted(() => {
-  scrollHandler = () => {
-    userIsScrolling.value = true
-    lastScrollTime.value = Date.now()
-
-    clearTimeout(scrollTimeout)
-    scrollTimeout = setTimeout(() => {
-      userIsScrolling.value = false
-    }, 150)
-  }
-
-  window.addEventListener('scroll', scrollHandler)
+  window.addEventListener('scroll', onUserScroll, { passive: true })
 })
 
 onBeforeUnmount(() => {
-  if (scrollHandler) {
-    window.removeEventListener('scroll', scrollHandler)
-  }
-  if (scrollTimeout) {
-    clearTimeout(scrollTimeout)
-  }
-})
-
-// Methods
-function activatePublication(doi) {
-  onNextActivatedScroll.value = false
-  emit('activate', doi)
+  window.removeEventListener('scroll', onUserScroll)
+})
+
+function activatePublication(publication, publicationElement, e) {
+  emit('activate', publication, publicationElement, e)
+  onNextActivatedScroll.value = true
+}
+
+// DOM event handling - find closest publication element
+function findPublicationElement(target) {
+  let element = target
+  while (element && !element.classList.contains('publication-component')) {
+    element = element.parentElement
+  }
+  return element
 }
 
 function handleDelegatedClick(event) {
-  const publicationComponent = findPublicationElement(event.target)
-  if (publicationComponent) {
+  const publicationElement = findPublicationElement(event.target)
+  if (publicationElement) {
+    const publicationComponent = publicationElement
     publicationComponent.click()
   }
 }
@@ -169,17 +170,6 @@
   }
 }
 
-function findPublicationElement(target) {
-  let element = target
-  while (element) {
-    if (element.classList?.contains('publication-component')) {
-      return element
-    }
-    element = element.parentElement
-  }
-  return null
-}
-
 function scrollToActivated() {
   const timeSinceLastScroll = Date.now() - lastScrollTime.value
   if (userIsScrolling.value || timeSinceLastScroll < 1000) {
@@ -188,40 +178,6 @@
   }
 
   if (onNextActivatedScroll.value) {
-<<<<<<< HEAD
-    // Wait for DOM updates and publication expansion
-    nextTick(() => {
-      // Additional delay to account for any transitions/animations
-      setTimeout(() => {
-        const publicationComponent = document.getElementsByClassName("is-active")[0]
-        if (publicationComponent) {
-          if (window.innerWidth <= 1023) {
-            scrollToTargetAdjusted(publicationComponent, 65)
-          } else {
-            // Check if we're at the bottom of the viewport to avoid unnecessary scrolling
-            const rect = publicationComponent.getBoundingClientRect()
-            const viewportHeight = window.innerHeight
-            
-            // If publication is already fully visible, don't scroll
-            if (rect.top >= 0 && rect.bottom <= viewportHeight) {
-              return
-            }
-            
-            // Use "start" for better visibility of expanded content
-            // This ensures the entire expanded publication is visible
-            // For UP navigation, use "end" to prevent title cutoff
-            const blockPosition = interfaceStore.lastNavigationDirection === 'up' ? 'end' : 'start';
-            
-            publicationComponent.scrollIntoView({
-              behavior: "smooth",
-              block: blockPosition,
-              inline: "nearest",
-            })
-            
-            // Clear navigation direction after use to avoid stale values
-            interfaceStore.lastNavigationDirection = null;
-          }
-=======
     setTimeout(() => {
       const publicationComponent = document.getElementsByClassName('is-active')[0]
       if (publicationComponent) {
@@ -233,10 +189,9 @@
             block: 'start',
             inline: 'nearest'
           })
->>>>>>> c875d601
         }
-      }, 150) // Increased delay to account for expansion
-    })
+      }
+    }, 150) // Increased delay to account for expansion
   } else {
     onNextActivatedScroll.value = true
   }
@@ -279,23 +234,23 @@
   padding: 0;
 
   .section-header-text {
+    background: lighten(#363636, 10%);
+    color: white;
+    padding: 0.8rem 1rem;
     margin: 0;
-    padding: 0.5rem 0.75rem;
-    font-size: 0.75rem;
+    font-size: 1rem;
     font-weight: 600;
-    color: var(--bulma-primary-dark);
-    background: linear-gradient(135deg, var(--bulma-primary-95) 0%, var(--bulma-primary-90) 100%);
-    border-left: 3px solid var(--bulma-primary);
-    border-bottom: 1px solid var(--bulma-primary-85);
-    text-transform: uppercase;
-    letter-spacing: 0.05em;
-    @include light-shadow;
+    border-bottom: 1px solid rgba(255, 255, 255, 0.1);
+    display: flex;
+    align-items: center;
+    gap: 0.5rem;
 
     &.info-theme {
-      color: var(--bulma-info-dark);
-      background: linear-gradient(135deg, var(--bulma-info-95) 0%, var(--bulma-info-90) 100%);
-      border-left-color: var(--bulma-info);
-      border-bottom-color: var(--bulma-info-85);
+      background: #3e8ed0;
+    }
+
+    :deep(.mdi) {
+      font-size: 1.1rem;
     }
   }
 }
