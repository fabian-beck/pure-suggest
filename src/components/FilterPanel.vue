--- conflicted
+++ resolved
@@ -3,44 +3,25 @@
         <form>
             <v-row>
                 <v-col cols="12" md="4">
-<<<<<<< HEAD
-                    <v-text-field label="Search" v-on:input="sessionStore.logFilterUpdate()"  v-model="sessionStore.filter.string" placeholder="Text" density="compact"
-=======
-                    <v-text-field label="Search" v-model="sessionStore.filter.string" placeholder="Text"
->>>>>>> 4716b1c5
+                    <v-text-field label="Search" v-on:input="sessionStore.logFilterUpdate()"  v-model="sessionStore.filter.string" placeholder="Text"
                         variant="underlined" prepend-inner-icon="mdi-card-search" clearable hide-details />
                 </v-col>
                 <v-col cols="12" md="4">
                     <v-row no-gutters>
                         <v-col cols="12" md="7">
-<<<<<<< HEAD
                             <v-text-field label="Year from" v-on:input="sessionStore.logFilterUpdate()" v-model="sessionStore.filter.yearStart" placeholder="YYYY"
-                                density="compact" variant="underlined" prepend-inner-icon="mdi-calendar" clearable
-                                :rules="yearRules" validate-on="blur" />
-                        </v-col>
-                        <v-col cols="12" md="5">
-                            <v-text-field label="to" v-on:input="sessionStore.logFilterUpdate()" v-model="sessionStore.filter.yearEnd" placeholder="YYYY"
-                                density="compact" variant="underlined" clearable :rules="yearRules" validate-on="blur" />
-=======
-                            <v-text-field label="Year from" v-model="sessionStore.filter.yearStart" placeholder="YYYY"
                                 variant="underlined" prepend-inner-icon="mdi-calendar" clearable :rules="yearRules"
                                 validate-on="blur" hide-details />
                         </v-col>
                         <v-col cols="12" md="5">
-                            <v-text-field label="to" v-model="sessionStore.filter.yearEnd" placeholder="YYYY"
+                            <v-text-field label="to" v-on:input="sessionStore.logFilterUpdate()" v-model="sessionStore.filter.yearEnd" placeholder="YYYY"
                                 variant="underlined" clearable :rules="yearRules" validate-on="blur" hide-details />
->>>>>>> 4716b1c5
                         </v-col>
                     </v-row>
                 </v-col>
                 <v-col cols="12" md="4">
                     <v-select label="Tag" v-model="sessionStore.filter.tag" :items="Publication.TAGS" item-title="name"
-<<<<<<< HEAD
-                        item-value="value" density="compact" variant="underlined" prepend-inner-icon="mdi-tag" clearable
-                        hide-details  @update:modelValue="sessionStore.logFilterUpdate()" />
-=======
-                        item-value="value" variant="underlined" prepend-inner-icon="mdi-tag" clearable hide-details />
->>>>>>> 4716b1c5
+                        item-value="value" variant="underlined" prepend-inner-icon="mdi-tag" clearable hide-details  @update:modelValue="sessionStore.logFilterUpdate()" />
                 </v-col>
             </v-row>
         </form>
