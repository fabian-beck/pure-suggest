<template>
  <v-menu v-if="!sessionStore.isEmpty" location="bottom" transition="slide-y-transition" :close-on-content-click="false">
    <template v-slot:activator="{ props }">
      <v-btn class="boost-button p-1 pl-4" v-bind="props" :icon="interfaceStore.isMobile" @click="handleMenuInput(true)"
        :density="interfaceStore.isMobile ? 'compact' : 'default'">
        <v-icon size="18">mdi-chevron-double-up</v-icon>
        <span class="is-hidden-touch ml-2">
          <span v-html="boostKeywordStringHtml ? boostKeywordStringHtml : '[Set keywords]'"
            :class="{ 'has-text-warning-dark': !boostKeywordStringHtml }"></span>
          <v-icon class="ml-2">
            mdi-menu-down
          </v-icon>
        </span>
      </v-btn>
    </template>
    <v-sheet class="has-background-warning-light p-2 pt-4">
<<<<<<< HEAD
      <form @submit.prevent="sessionStore.logAndUpdateScores"
        v-tippy="`Boost by factors of 2 the score of publications that contain the following keyword(s) in their title.`">
=======
      <form @submit.prevent="sessionStore.updateScores">
>>>>>>> 4716b1c5
        <v-text-field ref="boost" class="boost" density="compact" v-model="sessionStore.boostKeywordString"
          label="Keywords" variant="solo" append-inner-icon="mdi-close"
          @click:append-inner="sessionStore.setBoostKeywordString('')"
          hint="Use ',' to separate keywords, use '|' to discern alternatives/synonyms." persistent-hint>
          <template v-slot:append>
            <v-btn class="has-background-warning" @click="sessionStore.logAndUpdateScores" height="47">
              <v-icon>mdi-chevron-double-up</v-icon>
            </v-btn>
          </template>
        </v-text-field>
        <v-checkbox v-model="sessionStore.isBoost" label="Boost scores" density="compact"
          hint="Each matched keyword in a title will double the score of a publication" persistent-hint
          @change="sessionStore.updateScores"></v-checkbox>
      </form>
    </v-sheet>
  </v-menu>
</template>

<script>
import { useSessionStore } from "@/stores/session.js";
import { useInterfaceStore } from "@/stores/interface.js";

export default {
  name: "BoostKeywordsComponent",

  setup() {
    const sessionStore = useSessionStore();
    const interfaceStore = useInterfaceStore();
    return { sessionStore, interfaceStore };
  },

  computed: {
    boostKeywordStringHtml() {
      let html = this.sessionStore.boostKeywordString;
      // wrap comma seperated words in span.word
      html = html.replace(/\s*([^,|]+)/g, "<span class='word'>$1</span>");
      // wrap | in span.alt
      html = html.replace(/\|/g, "<span class='alt'>|</span>");
      // wrap , in span.comma
      html = html.replace(/,/g, "<span class='comma'>,</span>");
      return html;
    },
  },

  methods: {
    handleMenuInput(value) {
      if (value) {
        this.$nextTick(() => {
          this.$refs.boost.focus();
        });
      }
    },
  },

};
</script>

<style lang="scss" scoped>
:deep(input) {
  text-transform: uppercase;
}

:deep(.v-input__append) {
  margin-inline-start: 0.5rem !important;

  & button {
    padding: 0 !important;
    min-width: 2rem;
  }
}

:deep(.word) {
  text-decoration: underline;
  text-decoration-color: hsl(48, 100%, 67%);
  text-decoration-thickness: 0.2rem;
}

:deep(.alt) {
  color: #aaa;
  margin-left: 0.1rem;
  margin-right: 0.1rem;
  font-weight: bold;
}

:deep(.comma) {
  color: #aaa;
  margin-left: 0.2rem;
  margin-right: 0.3rem;
  font-weight: bold;
}
</style><|MERGE_RESOLUTION|>--- conflicted
+++ resolved
@@ -14,12 +14,8 @@
       </v-btn>
     </template>
     <v-sheet class="has-background-warning-light p-2 pt-4">
-<<<<<<< HEAD
       <form @submit.prevent="sessionStore.logAndUpdateScores"
         v-tippy="`Boost by factors of 2 the score of publications that contain the following keyword(s) in their title.`">
-=======
-      <form @submit.prevent="sessionStore.updateScores">
->>>>>>> 4716b1c5
         <v-text-field ref="boost" class="boost" density="compact" v-model="sessionStore.boostKeywordString"
           label="Keywords" variant="solo" append-inner-icon="mdi-close"
           @click:append-inner="sessionStore.setBoostKeywordString('')"
