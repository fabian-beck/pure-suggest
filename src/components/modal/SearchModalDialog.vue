--- conflicted
+++ resolved
@@ -23,21 +23,6 @@
           v-show="searchResults.type === 'doi' && filteredSearchResults.length > 0" small>
           <v-icon left>mdi-plus-thick</v-icon> Add all
         </v-btn>
-<<<<<<< HEAD
-        <p class="comment">
-          <b><span v-show="addedPublications.length === 0">No</span><span v-show="addedPublications.length > 0">{{
-            addedPublications.length
-          }}</span>
-            publication<span v-show="addedPublications.length > 1">s</span></b>
-          <span v-show="addedPublications.length === 0">&nbsp;yet marked</span>
-          to be added to selected.
-        </p>
-        <v-spacer></v-spacer>
-        <v-btn class="level-item has-background-primary has-text-white" @click="updateAndClose" @click.stop="logAdd()"
-          :disabled="addedPublications.length === 0">
-          <v-icon left>mdi-update</v-icon>Update</v-btn>
-=======
->>>>>>> 0df5d7f9
       </v-card-actions>
     </template>
     <div class="content">
@@ -148,13 +133,8 @@
     },
 
     addPublication(doi) {
-<<<<<<< HEAD
-      if (this.addedPublications.includes(doi)) return;
       this.sessionStore.logQd(doi,"import")
-      this.addedPublications.push(doi);
-=======
       this.sessionStore.queueForSelected(doi);
->>>>>>> 0df5d7f9
     },
 
     addAllPublications() {
