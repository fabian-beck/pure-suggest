--- conflicted
+++ resolved
@@ -48,12 +48,7 @@
           <v-overlay :model-value="isLoading" contained class="align-center justify-center" persistent theme="dark">
             <div class="d-flex flex-column align-center justify-center">
               <div>
-<<<<<<< HEAD
-                <CompactButton icon="mdi-plus-thick" v-tippy="'Mark publication to be added to selected publications.'"
-                  @click="addPublication(publication.doi)" @click.stop="logQd(publication.doi)" v-if="publication.wasFetched"></CompactButton>
-=======
                 <v-progress-circular indeterminate size="64"></v-progress-circular>
->>>>>>> 79f057f9
               </div>
               <div class="comment" v-if="this.searchResults.type === 'empty'">Searching</div>
               <div class="comment" v-else>Loading {{ loaded }}/{{
