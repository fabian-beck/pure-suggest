<template>
  <li>
    <v-overlay :model-value="sessionStore.isQueuingForSelected(publication.doi) ||
      sessionStore.isQueuingForExcluded(publication.doi)" contained persistent class="align-center justify-center">
      <div class="level is-mobile" :class="{
        'to-be-selected': sessionStore.isQueuingForSelected(publication.doi),
      }">
        <div class="level-item">
          <span>
            <InlineIcon icon="mdi-tray-full" color="dark" />
            To be
            <span v-if="sessionStore.isQueuingForSelected(publication.doi)"><b>selected </b>
              <InlineIcon icon="mdi-plus-thick" color="primary-dark" />
            </span>
            <span v-else><b> excluded </b>
              <InlineIcon icon="mdi-minus-thick" color="black" />
            </span>
          </span>
        </div>
        <div class="level-right">
          <CompactButton icon="mdi-undo" v-tippy="'Remove publication from queue again.'"
            v-on:click="sessionStore.removeFromQueues(publication.doi)"></CompactButton>
        </div>
      </div>
    </v-overlay>
    <div class="publication-component media" :class="{
      'is-active': publication.isActive,
      'is-selected': publication.isSelected,
      'is-linked-to-active': publication.isLinkedToActive,
      'is-unread':
        !publication.isRead &&
        !publication.isSelected &&
        publication.wasFetched,
      'is-queuing':
        sessionStore.isQueuingForSelected(publication.doi) ||
        sessionStore.isQueuingForExcluded(publication.doi),
      'is-hovered': publication.isHovered,
      'is-keyword-hovered': publication.isKeywordHovered,
    }" :id="publication.doi" tabindex="0" v-on:focus="activate" v-on:click="sessionStore.logActivate(publication.doi,publication.isSelected ? 'selected' : 'suggested')" @click.stop="activate"
      @mouseenter="sessionStore.hoverPublication(publication, true)"
      @mouseleave="sessionStore.hoverPublication(publication, false)">
      <tippy class="media-left" placement="right">
        <div class="glyph has-text-centered" v-bind:style="{ 'background-color': publication.scoreColor }"
          v-show="publication.wasFetched">
          <div class="tooltip-target">
            <div class="is-size-3 is-inline-block score">
              {{ publication.score }}
            </div>
            <div class="boost-indicator" :class="chevronType" v-if="publication.boostFactor > 1">
              <v-icon size="small">mdi-{{ chevronType }}</v-icon>
            </div>
          </div>
          <div class="reference-counts is-size-6">
            <div class="is-pulled-left">
              <span v-if="publication.citationCount > 0 ||
                publication.referenceDois.length === 0
                " :class="publication.referenceDois.length ? '' : 'unknown'">
                <InlineIcon icon="mdi-arrow-bottom-left-thick"
                  :color="publication.referenceDois.length ? '' : 'danger'" />
                {{
                  publication.citationCount ? publication.citationCount : "-"
                }}
              </span>
            </div>
            <div class="is-pulled-right">
              <span v-if="publication.referenceCount > 0">
                {{ publication.referenceCount }}
                <InlineIcon icon="mdi-arrow-top-left-thick" />
              </span>
            </div>
          </div>
        </div>
        <template #content>
          <div>
            Score of
            <b>{{ publication.score }} =
              <span v-if="publication.boostFactor != 1">(</span>{{ publication.citationCount }} + {{
                publication.referenceCount
              }}<span v-if="publication.isSelected"> + 1</span><span v-if="publication.boostFactor != 1">) &middot; {{
  publication.boostFactor }}</span></b>,<br />
            citing <b>{{ publication.citationCount }}</b> (
            <InlineIcon icon="mdi-arrow-bottom-left-thick"
              :color="publication.referenceDois.length ? 'white' : 'danger'" />
            <span v-if="!publication.referenceDois.length" class="unknown">, citing data not available</span>) and cited
            by
            <b>{{ publication.referenceCount }}</b> (
            <InlineIcon icon="mdi-arrow-top-left-thick" color="white" />) selected
            publications<span v-if="publication.isSelected">, <b>1</b> as self-reference being selected itself</span><span
              v-if="publication.boostFactor != 1">; multiplied by a boost factor of
              <b>{{ publication.boostFactor }} = 2<sup>{{
                publication.boostMatches
              }}</sup>
              </b>
              (
              <InlineIcon :icon="`mdi-${chevronType}`" color="white" />;
              {{ publication.boostMatches }} keyword<span v-if="publication.boostMatches > 1">s</span>
              matched)
            </span>.
          </div>
          <div v-if="publication.isLinkedToActive">
            <br />
            Marked as refered by or referencing currently active publication.
          </div>
          <div v-if="publication.isActive">
            <br />
            Currently active, with linked publications highlighted.
          </div>
        </template>
      </tippy>
      <div class="media-content">
<<<<<<< HEAD
        <div class="summary" v-show="publication.wasFetched">
          <span v-if="publication.title">
            <b><span v-html="publication.titleHighlighted
              ? publication.titleHighlighted
              : publication.title
              "></span></b>&ensp;</span>
          <span v-if="!publication.title" class="unknown">
            <b>[unknown title] </b>
          </span>
          <span>(<span>{{
            publication.authorShort ? publication.authorShort : ""
          }}</span><span v-if="!publication.author" class="unknown">[unknown author]</span>, <span
              :class="publication.year ? '' : 'unknown'">{{
                publication.year ? publication.year : "[unknown year]"
              }}</span>)
          </span>
          <div>
            <!-- Refactor: replace by for loop over Publication.TAGS -->
            <PublicationTag v-if="publication.isHighlyCited" icon="mdi-star"
              v-tippy="`Identified as highly cited: ${publication.isHighlyCited}.`">Highly cited
            </PublicationTag>
            <PublicationTag v-if="publication.isSurvey" icon="mdi-table"
              v-tippy="`Identified as literature survey: ${publication.isSurvey}.`">Literature survey
            </PublicationTag>
            <PublicationTag v-if="publication.isNew" icon="mdi-alarm"
              v-tippy="`Identified as new: ${publication.isNew}.`">New</PublicationTag>
            <PublicationTag v-if="publication.isUnnoted" icon="mdi-alert-box-outline"
              v-tippy="`Identified as yet unnoted: ${publication.isUnnoted}.`">Unnoted
            </PublicationTag>
            <PublicationTag v-if="publication.isOpenAccess" icon="mdi-lock-open-check-outline"
              v-tippy="`Identified as open access: open access link available.`">Open access
            </PublicationTag>
          </div>
        </div>
        <div v-if="publication.isActive">
          <span>
            <span v-html="publication.authorOrcidHtml +
              (publication.authorOrcidHtml.endsWith('.') ? ' ' : '. ')
              " v-if="publication.author" @click.stop="refocus" @click.middle.stop="refocus"></span>
          </span>
          <span v-if="publication.container">
            <em v-html="` ${publication.container}`"></em>.
          </span>
          <label><span class="key">D</span>OI:</label>
          <a :href="publication.doiUrl" @click.stop="refocus" v-on:click="logDoiClick(publication.doi, publication.isSelected)" @click.middle.stop="refocus">{{ publication.doi }}</a>
        </div>
=======
        <PublicationDescription :publication="publication"></PublicationDescription>
>>>>>>> 79f057f9
        <div class="notification has-background-danger-light has-text-danger-dark" v-if="(!publication.year || !publication.title || !publication.author) &&
          publication.isActive
          ">
          <div class="level">
            <div class="level-left">
              <div class="level-item">
                No or only partial metadata could be retrieved for the
                publication.
              </div>
            </div>
            <div class="level-right">
              <v-btn v-tippy="'Retry loading metadata.'" @click.stop="sessionStore.retryLoadingPublication(publication)"
                small>
                <v-icon left>mdi-refresh</v-icon>
                Retry
              </v-btn>
            </div>
          </div>
          <div v-if="publication.score === 0">
            Also, it is not cited by another selected publication&mdash;<b>please check if the DOI is correct.</b>
          </div>
        </div>
        <div class="notification has-background-danger-light has-text-danger-dark"
          v-if="!publication.year && publication.isActive">
          The publication cannot be shown in the citation network visualization
          because of the unknown publication year.
        </div>
<<<<<<< HEAD
        <div v-if="publication.isActive" class="stats-and-links level">
          <div class="level-left">
            <div :class="`level-item ${publication.referenceDois.length ? '' : 'unknown'
              }`">
              <label>
                <InlineIcon icon="mdi-arrow-bottom-left-thick"
                  :color="publication.referenceDois.length ? 'dark' : 'danger'" /> Citing:
              </label>
              <b>{{
                publication.referenceDois.length
                ? publication.referenceDois.length.toLocaleString("en")
                : "not available"
              }}</b>
            </div>
            <div class="level-item">
              <label>
                <InlineIcon icon="mdi-arrow-top-left-thick" color="dark" /> Cited by:
              </label>
              <b v-if="!publication.tooManyCitations">{{ publication.citationDois.length.toLocaleString("en") }}</b>
              <span v-if="publication.citationsPerYear > 0 && !publication.tooManyCitations">
                &nbsp;({{ publication.citationsPerYear.toFixed(1) }}/year)
              </span>
              <span v-if="publication.tooManyCitations">
                <span
                  v-tippy="'The citations of this publication are too numerous to be considered for suggestions.'"><b>&ge;1000
                  </b>
                  <InlineIcon icon="mdi-alert-box-outline" color="danger" />
                </span>
              </span>
            </div>
          </div>
          <div class="level-right" v-if="publication.title && publication.isActive">
            <div class="level-item">
              <CompactButton icon="mdi-text" class="ml-5" v-if="publication.abstract" v-on:click="showAbstract"
                v-tippy="`Abs<span class='key'>t</span>ract`"></CompactButton>
              <CompactButton icon="mdi-lock-open-check-outline" class="ml-5" v-if="publication.oaLink"
                :href="publication.oaLink" v-tippy="`<span class='key'>O</span>pen access`">
              </CompactButton>
              <CompactButton icon="mdi-school" class="ml-5" :href="publication.gsUrl" v-on:click="logScholarClick(publication.doi, publication.isSelected)" 
                v-tippy="`<span class='key'>G</span>oogle Scholar`"></CompactButton>
              <CompactButton icon="mdi-format-quote-close" class="ml-5" v-on:click="exportBibtex" 
                v-tippy="`Export as BibTe<span class='key'>X</span> citation`"></CompactButton>
            </div>
          </div>
        </div>
=======
>>>>>>> 79f057f9
      </div>
      <div class="media-right">
        <div>
          <CompactButton v-if="!publication.isSelected" icon="mdi-plus-thick"
            v-on:click="sessionStore.queueForSelected(publication.doi)" v-on:click.stop = "logQd(publication.doi,publication.isSelected)" class="has-text-primary"
            v-tippy="'Mark publication to be added to selected publications.'"></CompactButton>
        </div>
        <div>
          <CompactButton icon="mdi-minus-thick" v-on:click="sessionStore.queueForExcluded(publication.doi)" v-on:click.stop = "logExclude(publication.doi,publication.isSelected)"
            v-tippy="'Mark publication to be excluded for suggestions.'"></CompactButton>
        </div>
      </div>
    </div>
  </li>
</template>

<script>
import { useSessionStore } from "@/stores/session.js";
import { useInterfaceStore } from "@/stores/interface.js";

export default {
  name: "PublicationComponent",
  setup() {
    const sessionStore = useSessionStore();
    const interfaceStore = useInterfaceStore();
    return { sessionStore, interfaceStore };
  },
  props: {
    publication: Object,
  },
  computed: {
    chevronType: function () {
      if (this.publication.boostFactor >= 8) {
        return "chevron-triple-up";
      }
      else if (this.publication.boostFactor >= 4) {
        return "chevron-double-up";
      }
      else if (this.publication.boostFactor > 1) {
        return "chevron-up";
      }
      return "";
    },
  },
  methods: {
    activate: function () {
      this.sessionStore.activatePublicationComponentByDoi(this.publication.doi);
      this.$emit("activate", this.publication.doi);
    },
    refocus: function () {
      document.getElementById(this.publication.doi).focus();
    },
    logDoiClick(doi, isSelected) {
      this.sessionStore.logDoiClick(doi,this.interfaceStore.isNetworkExpanded ? 'network' :  isSelected ? 'selected':'suggested')
    },
    logScholarClick(doi, isSelected) {
      this.sessionStore.logScholarClick(doi, this.interfaceStore.isNetworkExpanded ? 'network' :  isSelected ? 'selected':'suggested')
    },
    logQd(doi, isSelected){
      this.sessionStore.logQd(doi, this.interfaceStore.isNetworkExpanded ? 'network' :  isSelected ? 'selected':'suggested')
    },
    logExclude(doi,isSelected){
      this.sessionStore.logExclude(doi, this.interfaceStore.isNetworkExpanded ? 'network' :  isSelected ? 'selected':'suggested')
    },
  },
};
</script>

<style lang="scss">
li {
  position: relative;

  .publication-component {
    padding: 0;
    margin: 0;
    cursor: pointer;
    min-height: 5rem;
    outline-offset: -0.25rem;
    z-index: -1;
    text-shadow: 0 0 15px white;

    & .media-left {
      margin: 0;

      & .glyph {
        width: 5rem;
        height: 5rem;
        margin: 0.6rem;
        border-width: 0.125rem;
        border-color: $info;
        border-style: solid;
        @include light-shadow;

        & .tooltip-target {
          position: relative;
        }

        & .reference-counts {
          .v-icon {
            margin: -0.4em;
          }

          div {
            width: 50%;
          }
        }

        & .boost-indicator {
          border-radius: 50%;
          position: absolute;
          top: -7px;
          right: -7px;
          @include light-shadow;
          background: $warning;
          font-size: $size-5;
          border: 1px solid $info;

          & .v-icon {
            position: relative;
          }

          &.chevron-up {
            top: -7px;
            right: -7px;
            width: 1.2rem;
            height: 1.2rem;

            & .v-icon {
              top: -0.6rem;
              left: -0.17rem;
            }
          }

          &.chevron-double-up {
            top: -8px;
            right: -8px;
            width: 1.5rem;
            height: 1.5rem;

            & .v-icon {
              top: -0.5rem;
              left: -0.05rem;
            }
          }

          &.chevron-triple-up {
            top: -9px;
            right: -9px;
            width: 1.8rem;
            height: 1.8rem;

            & .v-icon {
              top: -0.3rem;
            }
          }
        }
      }
    }

    &.is-hovered {
      background: rgba($color: #000000, $alpha: 0.03) !important;

      & .glyph {
        transform: scale(1.05);
      }
    }

    &.is-keyword-hovered .glyph {
      box-shadow: 0 0 0.2rem 0.05rem $warning;
      border-color: $warning-dark;
    }

    &.is-active {
      background: rgba($color: #000000, $alpha: 0.1) !important;
      cursor: default;
    }

    &.is-unread {
      background: rgba($color: $info, $alpha: 0.1);

      & .summary {
        color: $info-dark;
      }

      & .glyph .score {
        color: $info-dark;
      }
    }

    &.is-selected .glyph {
      border-color: $primary;

      & .boost-indicator {
        border-color: $primary;
      }
    }

    &.is-active .glyph,
    &.is-linked-to-active .glyph {
      border-width: 0.3rem;
    }

    & .glyph>div:focus>div {
      outline: 1px solid $dark;
      outline-offset: 0.1rem;
    }

    & .media-content {
      padding: 0.5rem;
      overflow: auto;

      & .notification {
        padding: 0.5rem;
        margin: 0.5rem 0;
      }
    }

    & .media-right {
      margin-right: 0.5rem;

      & button {
        margin: 0.5rem 0;
      }
    }

    &.is-queuing {
      filter: blur(1px) opacity(50%);
    }

    &:focus,
    &.is-active {
      outline: 1px solid $dark;
    }
  }

  & .v-overlay__content>div {
    border-radius: 4px;
    width: 250px;
    color: $dark;
    border-left: 4px solid $dark;
    padding: 0.5rem;
    background-color: white;

    &.to-be-selected {
      border-color: $primary;
      color: $primary-dark;
      background-color: $primary-light;
    }

  }
}

@include touch {
  .publication-component {
    & .media-content {
      padding-left: 0;
      padding-right: 0;

      .level {
        & .level-left .level-item {
          justify-content: left;
        }

        & .level-right .level-item {
          justify-content: right;
        }
      }
    }

    & .media-right {
      margin-left: 0.5rem;
    }
  }
}
</style><|MERGE_RESOLUTION|>--- conflicted
+++ resolved
@@ -108,56 +108,7 @@
         </template>
       </tippy>
       <div class="media-content">
-<<<<<<< HEAD
-        <div class="summary" v-show="publication.wasFetched">
-          <span v-if="publication.title">
-            <b><span v-html="publication.titleHighlighted
-              ? publication.titleHighlighted
-              : publication.title
-              "></span></b>&ensp;</span>
-          <span v-if="!publication.title" class="unknown">
-            <b>[unknown title] </b>
-          </span>
-          <span>(<span>{{
-            publication.authorShort ? publication.authorShort : ""
-          }}</span><span v-if="!publication.author" class="unknown">[unknown author]</span>, <span
-              :class="publication.year ? '' : 'unknown'">{{
-                publication.year ? publication.year : "[unknown year]"
-              }}</span>)
-          </span>
-          <div>
-            <!-- Refactor: replace by for loop over Publication.TAGS -->
-            <PublicationTag v-if="publication.isHighlyCited" icon="mdi-star"
-              v-tippy="`Identified as highly cited: ${publication.isHighlyCited}.`">Highly cited
-            </PublicationTag>
-            <PublicationTag v-if="publication.isSurvey" icon="mdi-table"
-              v-tippy="`Identified as literature survey: ${publication.isSurvey}.`">Literature survey
-            </PublicationTag>
-            <PublicationTag v-if="publication.isNew" icon="mdi-alarm"
-              v-tippy="`Identified as new: ${publication.isNew}.`">New</PublicationTag>
-            <PublicationTag v-if="publication.isUnnoted" icon="mdi-alert-box-outline"
-              v-tippy="`Identified as yet unnoted: ${publication.isUnnoted}.`">Unnoted
-            </PublicationTag>
-            <PublicationTag v-if="publication.isOpenAccess" icon="mdi-lock-open-check-outline"
-              v-tippy="`Identified as open access: open access link available.`">Open access
-            </PublicationTag>
-          </div>
-        </div>
-        <div v-if="publication.isActive">
-          <span>
-            <span v-html="publication.authorOrcidHtml +
-              (publication.authorOrcidHtml.endsWith('.') ? ' ' : '. ')
-              " v-if="publication.author" @click.stop="refocus" @click.middle.stop="refocus"></span>
-          </span>
-          <span v-if="publication.container">
-            <em v-html="` ${publication.container}`"></em>.
-          </span>
-          <label><span class="key">D</span>OI:</label>
-          <a :href="publication.doiUrl" @click.stop="refocus" v-on:click="logDoiClick(publication.doi, publication.isSelected)" @click.middle.stop="refocus">{{ publication.doi }}</a>
-        </div>
-=======
         <PublicationDescription :publication="publication"></PublicationDescription>
->>>>>>> 79f057f9
         <div class="notification has-background-danger-light has-text-danger-dark" v-if="(!publication.year || !publication.title || !publication.author) &&
           publication.isActive
           ">
@@ -185,54 +136,6 @@
           The publication cannot be shown in the citation network visualization
           because of the unknown publication year.
         </div>
-<<<<<<< HEAD
-        <div v-if="publication.isActive" class="stats-and-links level">
-          <div class="level-left">
-            <div :class="`level-item ${publication.referenceDois.length ? '' : 'unknown'
-              }`">
-              <label>
-                <InlineIcon icon="mdi-arrow-bottom-left-thick"
-                  :color="publication.referenceDois.length ? 'dark' : 'danger'" /> Citing:
-              </label>
-              <b>{{
-                publication.referenceDois.length
-                ? publication.referenceDois.length.toLocaleString("en")
-                : "not available"
-              }}</b>
-            </div>
-            <div class="level-item">
-              <label>
-                <InlineIcon icon="mdi-arrow-top-left-thick" color="dark" /> Cited by:
-              </label>
-              <b v-if="!publication.tooManyCitations">{{ publication.citationDois.length.toLocaleString("en") }}</b>
-              <span v-if="publication.citationsPerYear > 0 && !publication.tooManyCitations">
-                &nbsp;({{ publication.citationsPerYear.toFixed(1) }}/year)
-              </span>
-              <span v-if="publication.tooManyCitations">
-                <span
-                  v-tippy="'The citations of this publication are too numerous to be considered for suggestions.'"><b>&ge;1000
-                  </b>
-                  <InlineIcon icon="mdi-alert-box-outline" color="danger" />
-                </span>
-              </span>
-            </div>
-          </div>
-          <div class="level-right" v-if="publication.title && publication.isActive">
-            <div class="level-item">
-              <CompactButton icon="mdi-text" class="ml-5" v-if="publication.abstract" v-on:click="showAbstract"
-                v-tippy="`Abs<span class='key'>t</span>ract`"></CompactButton>
-              <CompactButton icon="mdi-lock-open-check-outline" class="ml-5" v-if="publication.oaLink"
-                :href="publication.oaLink" v-tippy="`<span class='key'>O</span>pen access`">
-              </CompactButton>
-              <CompactButton icon="mdi-school" class="ml-5" :href="publication.gsUrl" v-on:click="logScholarClick(publication.doi, publication.isSelected)" 
-                v-tippy="`<span class='key'>G</span>oogle Scholar`"></CompactButton>
-              <CompactButton icon="mdi-format-quote-close" class="ml-5" v-on:click="exportBibtex" 
-                v-tippy="`Export as BibTe<span class='key'>X</span> citation`"></CompactButton>
-            </div>
-          </div>
-        </div>
-=======
->>>>>>> 79f057f9
       </div>
       <div class="media-right">
         <div>
@@ -285,18 +188,6 @@
     refocus: function () {
       document.getElementById(this.publication.doi).focus();
     },
-    logDoiClick(doi, isSelected) {
-      this.sessionStore.logDoiClick(doi,this.interfaceStore.isNetworkExpanded ? 'network' :  isSelected ? 'selected':'suggested')
-    },
-    logScholarClick(doi, isSelected) {
-      this.sessionStore.logScholarClick(doi, this.interfaceStore.isNetworkExpanded ? 'network' :  isSelected ? 'selected':'suggested')
-    },
-    logQd(doi, isSelected){
-      this.sessionStore.logQd(doi, this.interfaceStore.isNetworkExpanded ? 'network' :  isSelected ? 'selected':'suggested')
-    },
-    logExclude(doi,isSelected){
-      this.sessionStore.logExclude(doi, this.interfaceStore.isNetworkExpanded ? 'network' :  isSelected ? 'selected':'suggested')
-    },
   },
 };
 </script>
