--- conflicted
+++ resolved
@@ -36,12 +36,8 @@
         sessionStore.isQueuingForExcluded(publication.doi),
       'is-hovered': publication.isHovered,
       'is-keyword-hovered': publication.isKeywordHovered,
-<<<<<<< HEAD
-    }" :id="publication.doi" tabindex="0" v-on:focus="activate" v-on:click="sessionStore.logActivate(publication.doi,publication.isSelected ? 'selected' : 'suggested')" @click.stop="activate"
-=======
       'is-author-hovered': publication.isAuthorHovered,
     }" :id="publication.doi" tabindex="0" v-on:focus="activate" @click.stop="activate"
->>>>>>> 0df5d7f9
       @mouseenter="sessionStore.hoverPublication(publication, true)"
       @mouseleave="sessionStore.hoverPublication(publication, false)">
       <tippy class="media-left" placement="right">
