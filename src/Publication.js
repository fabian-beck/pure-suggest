import { cachedFetch } from "./Cache.js";
import { SURVEY_THRESHOLDS, CITATION_THRESHOLDS, PUBLICATION_AGE, SCORING, TEXT_PROCESSING, SURVEY_KEYWORDS, ORDINAL_REGEX, ROMAN_NUMERAL_REGEX, ORCID_REGEX, CURRENT_YEAR, TITLE_WORD_MAP, PUBLICATION_TAGS } from "./constants/publication.js";
import { API_ENDPOINTS, API_PARAMS } from "./constants/api.js";
import { ICON_SIZES, ORCID_ICON_URL, SCORE_COLOR_THRESHOLDS, SCORE_LIGHTNESS } from "./constants/ui.js";

/**
 * Represents an academic publication with metadata, citations, and scoring capabilities.
 */
export default class Publication {
    /**
     * Creates a new Publication instance.
     * @param {string} doi - The DOI identifier for the publication.
     */
    constructor(doi) {
        this.doi = doi.toLowerCase();
        this.resetToDefaults();
    }

    /**
     * Gets the full DOI URL for this publication.
     * @returns {string} The complete DOI URL.
     */
    get doiUrl() {
        return `https://doi.org/${this.doi}`;
    }

    /**
     * Calculates citations per year since publication.
     * @returns {number} Average citations per year.
     */
    get citationsPerYear() {
        return this.citationDois.length / Math.max(1, CURRENT_YEAR - (this.year || CURRENT_YEAR));
    }

    /**
     * Generates Google Scholar search URL for this publication.
     * @returns {string} Google Scholar search URL.
     */
    get gsUrl() {
        const searchString = `${this.title} ${this.author?.split(',')[0]} ${this.container ?? ""}`;
        return `${API_ENDPOINTS.GOOGLE_SCHOLAR}?hl=en&q=${encodeURIComponent(searchString)}`;
    }

    get authorShort() {
        if (!this.author) return undefined;
        
        const authorArray = this.author.split('; ');
        const firstAuthor = authorArray[0].split(', ')[0];
        return authorArray.length === 1 ? firstAuthor 
            : authorArray.length === 2 ? `${firstAuthor} and ${authorArray[1].split(', ')[0]}`
            : `${firstAuthor} et al.`;
    }

    /**
     * Resets all publication properties to default values.
     */
    resetToDefaults() {
        // Meta-data
        this.title = this.titleHighlighted = "";
        this.year = this.author = this.authorOrcidHtml = undefined;
        this.container = this.volume = this.issue = this.page = this.abstract = undefined;
        
        // Citation arrays and counts
        this.citationDois = [];
        this.referenceDois = [];
        this.citationCount = this.referenceCount = this.boostMatches = this.score = 0;
        this.boostKeywords = [];
        this.boostFactor = SCORING.DEFAULT_BOOST_FACTOR;
        this.scoreColor = "#FFF";
        this.tooManyCitations = false;
        
        // Boolean flags (tags and interface state)
        this.isSurvey = this.isHighlyCited = this.isNew = this.isUnnoted = false;
        this.isActive = this.isLinkedToActive = this.isSelected = this.isRead = false;
        this.isHovered = this.isKeywordHovered = this.isAuthorHovered = this.wasFetched = false;
    }

    /**
     * Fetches publication data from the API.
     * @param {boolean} noCache - Whether to bypass cache.
     */
    async fetchData(noCache = false) {
        if (this.wasFetched && !noCache) return;
        const startTime = performance.now();
        try {
            // load data from data service
            await cachedFetch(`${API_ENDPOINTS.PUBLICATIONS}?doi=${this.doi}${noCache ? API_PARAMS.NO_CACHE_PARAM : ""}`, this.processData.bind(this), undefined, noCache);
        } catch (error) {
            console.log(error);
        }
        this.wasFetched = true;
    }

<<<<<<< HEAD
    /**
     * Processes and cleans the publication title from API data.
     * @param {Object} data - Raw publication data from API.
     */
    processTitle(data) {
=======
    processData(data) {
        const startTime = performance.now();
        
        // map each data property to the publication object
        const mapStart = performance.now();
        Object.keys(data).forEach(key => {
            this[key] = data[key];
        });
        // title
>>>>>>> 554230bf
        const subtitle = data.subtitle;
        if (subtitle?.length && this.title.toLowerCase().indexOf(subtitle.toLowerCase())) {
            const cleanedTitle = this.title.replaceAll(/<[^>]*>/g, "");
            this.title += `${cleanedTitle.match(/^.*\W$/) ? "" : ":"}  ${subtitle}`;
        }
        this.title = cleanTitle(this.title);
    }

    /**
     * Processes author information and creates display formats.
     * @param {Object} data - Raw publication data from API.
     */
    processAuthor(data) {
        if (!data.author) return;
        
        this.author = data.author.replace(ORCID_REGEX, "");
        this.authorOrcid = data.author;
        this.authorOrcidHtml = data.author.replace(ORCID_REGEX, ` <a href='https://orcid.org/$2'><img alt='ORCID logo' src='${ORCID_ICON_URL}' width='${ICON_SIZES.ORCID_WIDTH}' height='${ICON_SIZES.ORCID_HEIGHT}' /></a>`);
    }

    /**
     * Processes publication container (journal/conference) name.
     * @param {Object} data - Raw publication data from API.
     */
    processContainer(data) {
        this.container = "";
        data.container?.split(" ").forEach(word => {
            let mappedWord = "";
            if (/\(.+\)/.test(word)) {
                mappedWord = word.toUpperCase();
            } else if (ORDINAL_REGEX.test(word)) {
                mappedWord = word.toLowerCase();
            } else if (ROMAN_NUMERAL_REGEX.test(word)) {
                mappedWord = word.toUpperCase();
            } else {
                mappedWord = TITLE_WORD_MAP[word.toLowerCase()];
            }
            this.container += (mappedWord ? mappedWord : word) + " ";
        });
        this.container = this.container.trim().replace(/^[. ]+|[. ]+$/g, '');
        this.container = cleanTitle(this.container);
    }

    /**
     * Processes citation and reference DOI lists.
     * @param {Object} data - Raw publication data from API.
     */
    processCitations(data) {
        const addUniqueDoi = (list, doi) => doi && !list.includes(doi.toLowerCase()) && list.push(doi.toLowerCase());
        data.reference?.split("; ").forEach(doi => addUniqueDoi(this.referenceDois, doi));
        data.citation?.split("; ").forEach(doi => addUniqueDoi(this.citationDois, doi));
        this.tooManyCitations = data.tooManyCitations;
<<<<<<< HEAD
=======
        // Google Scholar link (not listing year as potentially misleading)
        const searchString = `${this.title} ${this.author?.split(',')[0]} ${this.container ?? ""}`;
        this.gsUrl = `https://scholar.google.de/scholar?hl=en&q=${encodeURIComponent(searchString)}`
        // tags
        if (this.referenceDois.length > 100) {
            this.isSurvey = `more than 100 references (${this.referenceDois.length})`;
        } else if (this.referenceDois.length >= 50 && /.*(survey|state|review|advances|future).*/i.test(this.title)) {
            this.isSurvey = `more than 50 references (${this.referenceDois.length}) and "${/(survey|state|review|advances|future)/i.exec(this.title)[0]}" in the title`;
        }
        this.isHighlyCited = this.citationsPerYear > 10 || this.tooManyCitations
            ? `more than 10 citations per year` : false;
        this.isNew = (CURRENT_YEAR - this.year) <= 2 ? "published within this or the previous two calendar years" : false;
        this.isUnnoted = this.citationsPerYear < 1 && !this.tooManyCitations
            ? `less than 1 citation per year` : false;
            
>>>>>>> 554230bf
    }


    /**
     * Analyzes publication data to assign classification tags.
     */
    processTags() {
        if (this.referenceDois.length > SURVEY_THRESHOLDS.REFERENCE_COUNT_HIGH) {
            this.isSurvey = `more than ${SURVEY_THRESHOLDS.REFERENCE_COUNT_HIGH} references (${this.referenceDois.length})`;
        } else if (this.referenceDois.length >= SURVEY_THRESHOLDS.REFERENCE_COUNT_MIN && SURVEY_KEYWORDS.test(this.title)) {
            this.isSurvey = `more than ${SURVEY_THRESHOLDS.REFERENCE_COUNT_MIN} references (${this.referenceDois.length}) and "${SURVEY_KEYWORDS.exec(this.title)[0]}" in the title`;
        }
        this.isHighlyCited = this.citationsPerYear > CITATION_THRESHOLDS.HIGHLY_CITED_PER_YEAR || this.tooManyCitations
            ? `more than ${CITATION_THRESHOLDS.HIGHLY_CITED_PER_YEAR} citations per year` : false;
        this.isNew = (CURRENT_YEAR - this.year) <= PUBLICATION_AGE.NEW_YEARS ? "published within this or the previous two calendar years" : false;
        this.isUnnoted = this.citationsPerYear < CITATION_THRESHOLDS.UNNOTED_PER_YEAR && !this.tooManyCitations
            ? `less than ${CITATION_THRESHOLDS.UNNOTED_PER_YEAR} citation per year` : false;
    }

    /**
     * Main data processing method that coordinates all data processing steps.
     * @param {Object} data - Raw publication data from API.
     */
    processData(data) {
        // Map each data property to the publication object
        Object.keys(data).forEach(key => {
            this[key] = data[key];
        });
        
        // Process different aspects of the publication data
        this.processTitle(data);
        this.processAuthor(data);
        this.processContainer(data);
        this.processCitations(data);
        this.processTags();
    }

    /**
     * Processes keywords to calculate boost metrics and highlight title.
     * @param {string[]} boostKeywords - Keywords to search for.
     * @param {boolean} isBoost - Whether to apply score boost for matches.
     */
    processKeywordMatching(boostKeywords, isBoost) {
        const matches = findKeywordMatches(this.title, boostKeywords);
        
        // Update boost metrics
        this.boostMatches = matches.length;
        this.boostKeywords = matches.map(match => match.keyword);
        if (isBoost) {
            this.boostFactor = this.boostFactor * Math.pow(SCORING.BOOST_MULTIPLIER, matches.length);
        }
        
        // Generate highlighted title
        this.titleHighlighted = highlightTitle(this.title, matches);
    }



    /**
     * Updates the publication score based on keyword matches.
     * @param {string[]} boostKeywords - Keywords to boost score.
     * @param {boolean} isBoost - Whether to apply boost multiplier.
     */
    updateScore(boostKeywords, isBoost) {
        this.boostKeywords = [];
        this.boostMatches = 0;
        this.boostFactor = SCORING.DEFAULT_BOOST_FACTOR;
        this.processKeywordMatching(boostKeywords, isBoost);
        this.score = (this.citationCount + this.referenceCount + (this.isSelected ? 1 : 0)) * this.boostFactor;
        this.scoreColor = getScoreColor(this.score);
    }


    /**
     * Checks if the publication has any classification tags.
     * @returns {boolean} True if publication has any tags.
     */
    hasTag() {
        return Publication.TAGS.some(tag => this[tag.value]);
    }

    /**
     * Returns concatenated metadata for search purposes.
     * @returns {string} Combined title, author, and container string.
     */
    getMetaString() {
        return [this.title, this.author, this.container].filter(Boolean).join(" ") + " ";
    }

    /**
     * Sets the hover state for UI interactions.
     * @param {boolean} isHovered - Whether the publication is hovered.
     */
    setHover(isHovered) {
        this.isHovered = isHovered;
    }

    /**
     * Gets the available publication tag definitions.
     * @returns {Array} Array of tag configuration objects.
     */
    static get TAGS() {
        return PUBLICATION_TAGS;
    }

    /**
     * Sorts publications by score and year (in-place).
     * @param {Publication[]} publicationList - Array of publications to sort.
     */
    static sortPublications(publicationList) {
        publicationList.sort((a, b) => {
            return b.score - 1 / ((b.year ? b.year : 0) + 2) - (a.score - 1 / ((a.year ? a.year : 0) + 2))
        });
    }

}


/**
 * Removes HTML tags from a string.
 * @param {string} string - Input string with HTML tags.
 * @returns {string} String with HTML tags removed.
 */
function removeHtmlTags(string) {
    return string.replaceAll(/<[^>]*>/g, "");
}

/**
 * Gets the color representation for a publication score.
 * @param {number} score - The publication score.
 * @returns {string} HSL color string.
 */
function getScoreColor(score) {
    const lightness = score >= SCORE_COLOR_THRESHOLDS.VERY_HIGH ? SCORE_LIGHTNESS.VERY_HIGH
        : score >= SCORE_COLOR_THRESHOLDS.HIGH ? SCORE_LIGHTNESS.HIGH
        : score >= SCORE_COLOR_THRESHOLDS.MEDIUM_HIGH ? SCORE_LIGHTNESS.MEDIUM_HIGH
        : score >= SCORE_COLOR_THRESHOLDS.MEDIUM ? SCORE_LIGHTNESS.MEDIUM
        : score >= SCORE_COLOR_THRESHOLDS.LOW ? SCORE_LIGHTNESS.LOW
        : SCORE_LIGHTNESS.DEFAULT;
    return `hsl(0, 0%, ${lightness}%)`;
}

/**
 * Finds all keyword matches in a title string.
 * @param {string} title - The title text to search in.
 * @param {string[]} boostKeywords - Keywords to search for.
 * @returns {Array} Array of match objects with keyword, position, and length.
 */
function findKeywordMatches(title, boostKeywords) {
    const matches = [];
    const upperTitle = title.toUpperCase();
    
    boostKeywords.forEach(boostKeyword => {
        if (!boostKeyword) return;
        
        boostKeyword.split("|").forEach(alternativeKeyword => {
            const index = upperTitle.indexOf(alternativeKeyword);
            if (index >= 0) {
                // Check if this position is already matched
                const overlaps = matches.some(match => 
                    index < match.position + match.length && index + alternativeKeyword.length > match.position
                );
                if (!overlaps) {
                    matches.push({
                        keyword: boostKeyword,
                        position: index,
                        length: alternativeKeyword.length,
                        text: alternativeKeyword
                    });
                }
            }
        });
    });
    
    return matches.sort((a, b) => a.position - b.position);
}

/**
 * Generates highlighted title with matched keywords underlined.
 * @param {string} title - The original title text.
 * @param {Array} matches - Array of match objects with position and length.
 * @returns {string} HTML string with highlighted keywords.
 */
function highlightTitle(title, matches) {
    if (matches.length === 0) return title;
    
    let result = "";
    let lastPosition = 0;
    
    matches.forEach(match => {
        // Add text before match
        result += title.substring(lastPosition, match.position);
        // Add highlighted match
        result += `<u style='text-decoration-color: hsl(48, 100%, 67%); text-decoration-thickness: 0.25rem;'>${title.substring(match.position, match.position + match.length)}</u>`;
        lastPosition = match.position + match.length;
    });
    
    // Add remaining text
    result += title.substring(lastPosition);
    return result;
}

/**
 * Cleans and formats publication titles with proper capitalization and punctuation.
 * @param {string} title - Raw title string.
 * @returns {string} Cleaned and formatted title.
 */
function cleanTitle(title) {
    let cleanedTitle = removeHtmlTags(title)
        .split(" ")
        .map(word => TITLE_WORD_MAP[word.toLowerCase()] || word)
        .join(" ")
        .trim()
        .replace(/--/g, "–")
        .replace(/ - /g, " – ")
        .replace(/---/g, "—")
        .replace(/ ?— ?/g, "—")
        .replace(/&[A-Z]/g, match => match.toLowerCase());
    
    cleanedTitle = cleanedTitle.charAt(0).toUpperCase() + cleanedTitle.slice(1);
    return cleanedTitle.length > TEXT_PROCESSING.MAX_TITLE_LENGTH 
        ? cleanedTitle.substring(0, TEXT_PROCESSING.TITLE_TRUNCATION_POINT) + TEXT_PROCESSING.TITLE_TRUNCATION_SUFFIX
        : cleanedTitle;
}<|MERGE_RESOLUTION|>--- conflicted
+++ resolved
@@ -91,23 +91,11 @@
         this.wasFetched = true;
     }
 
-<<<<<<< HEAD
     /**
      * Processes and cleans the publication title from API data.
      * @param {Object} data - Raw publication data from API.
      */
     processTitle(data) {
-=======
-    processData(data) {
-        const startTime = performance.now();
-        
-        // map each data property to the publication object
-        const mapStart = performance.now();
-        Object.keys(data).forEach(key => {
-            this[key] = data[key];
-        });
-        // title
->>>>>>> 554230bf
         const subtitle = data.subtitle;
         if (subtitle?.length && this.title.toLowerCase().indexOf(subtitle.toLowerCase())) {
             const cleanedTitle = this.title.replaceAll(/<[^>]*>/g, "");
@@ -160,24 +148,6 @@
         data.reference?.split("; ").forEach(doi => addUniqueDoi(this.referenceDois, doi));
         data.citation?.split("; ").forEach(doi => addUniqueDoi(this.citationDois, doi));
         this.tooManyCitations = data.tooManyCitations;
-<<<<<<< HEAD
-=======
-        // Google Scholar link (not listing year as potentially misleading)
-        const searchString = `${this.title} ${this.author?.split(',')[0]} ${this.container ?? ""}`;
-        this.gsUrl = `https://scholar.google.de/scholar?hl=en&q=${encodeURIComponent(searchString)}`
-        // tags
-        if (this.referenceDois.length > 100) {
-            this.isSurvey = `more than 100 references (${this.referenceDois.length})`;
-        } else if (this.referenceDois.length >= 50 && /.*(survey|state|review|advances|future).*/i.test(this.title)) {
-            this.isSurvey = `more than 50 references (${this.referenceDois.length}) and "${/(survey|state|review|advances|future)/i.exec(this.title)[0]}" in the title`;
-        }
-        this.isHighlyCited = this.citationsPerYear > 10 || this.tooManyCitations
-            ? `more than 10 citations per year` : false;
-        this.isNew = (CURRENT_YEAR - this.year) <= 2 ? "published within this or the previous two calendar years" : false;
-        this.isUnnoted = this.citationsPerYear < 1 && !this.tooManyCitations
-            ? `less than 1 citation per year` : false;
-            
->>>>>>> 554230bf
     }
 
 
@@ -202,7 +172,10 @@
      * @param {Object} data - Raw publication data from API.
      */
     processData(data) {
+        const startTime = performance.now();
+        
         // Map each data property to the publication object
+        const mapStart = performance.now();
         Object.keys(data).forEach(key => {
             this[key] = data[key];
         });
