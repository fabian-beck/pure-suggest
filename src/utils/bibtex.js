--- conflicted
+++ resolved
@@ -135,9 +135,6 @@
       bibString += `
     number = {${publication.issue}},`
     }
-<<<<<<< HEAD
-    return `@${type}{${generateBibtexKey(publication)},${bibString}
-=======
   } else if (publication.container) {
     const container = publication.container.toLowerCase()
     type =
@@ -154,8 +151,7 @@
     bibString += `
     pages = {${publication.page}},`
   }
-  return `@${type}{${publication.doi.replaceAll(/[_-]/g, '')},${bibString}
->>>>>>> f0361a3a
+  return `@${type}{${generateBibtexKey(publication)},${bibString}
     doi = {${publication.doi}}
 }`
 }